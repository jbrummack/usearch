/**
 *  @file index.hpp
 *  @author Ashot Vardanian
 *  @brief Single-header Vector Search.
 *  @date 2023-04-26
 *
 *  @copyright Copyright (c) 2023
 */
#ifndef UNUM_USEARCH_HPP
#define UNUM_USEARCH_HPP

#define USEARCH_VERSION_MAJOR 0
#define USEARCH_VERSION_MINOR 0
#define USEARCH_VERSION_PATCH 0

// Inferring C++ version
#if ((defined(_MSVC_LANG) && _MSVC_LANG >= 201703L) || __cplusplus >= 201703L)
#define USEARCH_DEFINED_CPP17
#endif

// Inferring target OS
#if defined(WIN32) || defined(_WIN32) || defined(__WIN32__) || defined(__NT__)
#define USEARCH_DEFINED_WINDOWS
#elif defined(__APPLE__) && defined(__MACH__)
#define USEARCH_DEFINED_APPLE
#elif defined(__linux__)
#define USEARCH_DEFINED_LINUX
#endif

// Inferring the compiler
#if defined(__clang__)
#define USEARCH_DEFINED_CLANG
#elif defined(__GNUC__)
#define USEARCH_DEFINED_GCC
#endif

// Inferring hardware architecture: x86 vs Arm
#if defined(__x86_64__)
#define USEARCH_DEFINED_X86
#elif defined(__aarch64__)
#define USEARCH_DEFINED_ARM
#endif

// Inferring hardware bitness: 32 vs 64
#if __WORDSIZE == 64
#define USEARCH_64BIT_ENV
#else
#define USEARCH_32BIT_ENV
#endif

#if !defined(USEARCH_USE_OPENMP)
#define USEARCH_USE_OPENMP 0
#endif

// OS-specific includes
#if defined(USEARCH_DEFINED_WINDOWS)
#define _USE_MATH_DEFINES
#define NOMINMAX
#include <Windows.h>
#include <sys/stat.h> // `fstat` for file size
#undef NOMINMAX
#undef _USE_MATH_DEFINES
#else
#include <fcntl.h>    // `fallocate`
#include <stdlib.h>   // `posix_memalign`
#include <sys/mman.h> // `mmap`
#include <sys/stat.h> // `fstat` for file size
#include <unistd.h>   // `open`, `close`
#endif

// STL includes
#include <algorithm> // `std::sort_heap`
#include <atomic>    // `std::atomic`
#include <bitset>    // `std::bitset`
#include <climits>   // `CHAR_BIT`
#include <cmath>     // `std::sqrt`
#include <cstring>   // `std::memset`
#include <iterator>  // `std::reverse_iterator`
#include <mutex>     // `std::unique_lock` - replacement candidate
#include <random>    // `std::default_random_engine` - replacement candidate
#include <stdexcept> // `std::runtime_exception`
#include <thread>    // `std::thread`
#include <utility>   // `std::pair`

// Prefetching
#if defined(USEARCH_DEFINED_GCC)
// https://gcc.gnu.org/onlinedocs/gcc/Other-Builtins.html
// Zero means we are only going to read from that memory.
// Three means high temporal locality and suggests to keep
// the data in all layers of cache.
#define prefetch_m(ptr) __builtin_prefetch((void*)(ptr), 0, 3)
#elif defined(USEARCH_DEFINED_X86)
#define prefetch_m(ptr) _mm_prefetch((void*)(ptr), _MM_HINT_T0)
#else
#define prefetch_m(ptr)
#endif

// Alignment
#if defined(USEARCH_DEFINED_WINDOWS)
#define usearch_pack_m
#define usearch_align_m __declspec(align(64))
#else
#define usearch_pack_m __attribute__((packed))
#define usearch_align_m __attribute__((aligned(64)))
#endif

// Debugging
#if defined(NDEBUG)
#define usearch_assert_m(must_be_true, message)
#define usearch_noexcept_m noexcept
#else
#define usearch_assert_m(must_be_true, message)                                                                        \
    if (!(must_be_true)) {                                                                                             \
        throw std::runtime_error(message);                                                                             \
    }
#define usearch_noexcept_m
#endif

namespace unum {
namespace usearch {

using f64_t = double;
using f32_t = float;
using byte_t = char;
enum b1x8_t : unsigned char {};

enum class metric_kind_t : std::uint8_t {
    unknown_k = 0,
    // Classics:
    ip_k = 'i',
    cos_k = 'c',
    l2sq_k = 'e',

    // Custom:
    pearson_k = 'p',
    haversine_k = 'h',

    // Sets:
    jaccard_k = 'j',
    hamming_k = 'b',
    tanimoto_k = 't',
    sorensen_k = 's',
};

enum class scalar_kind_t : std::uint8_t {
    unknown_k = 0,
    f64_k,
    f32_k,
    f16_k,
    f8_k,
    b1x8_k,
};

template <typename scalar_at> scalar_kind_t common_scalar_kind() noexcept {
    if (std::is_same<scalar_at, f32_t>())
        return scalar_kind_t::f32_k;
    if (std::is_same<scalar_at, f64_t>())
        return scalar_kind_t::f64_k;
    if (std::is_same<scalar_at, b1x8_t>())
        return scalar_kind_t::b1x8_k;
    return scalar_kind_t::unknown_k;
}

template <typename at> at angle_to_radians(at angle) noexcept { return angle * at(3.14159265358979323846) / at(180); }

template <typename at> at square(at value) noexcept { return value * value; }

template <std::size_t multiple_ak> std::size_t divide_round_up(std::size_t num) noexcept {
    return (num + multiple_ak - 1) / multiple_ak;
}

inline std::size_t divide_round_up(std::size_t num, std::size_t denominator) noexcept {
    return (num + denominator - 1) / denominator;
}

inline std::size_t ceil2(std::size_t v) noexcept {
    v--;
    v |= v >> 1;
    v |= v >> 2;
    v |= v >> 4;
    v |= v >> 8;
    v |= v >> 16;
#ifdef USEARCH_64BIT_ENV
    v |= v >> 32;
#endif
    v++;
    return v;
}

template <typename at> void misaligned_store(void* ptr, at v) noexcept {
    static_assert(!std::is_reference<at>::value, "Can't store a reference");
    std::memcpy(ptr, &v, sizeof(at));
}

/// @brief  Simply dereferencing misaligned pointers can be dangerous.
template <typename at> at misaligned_load(void* ptr) noexcept {
    static_assert(!std::is_reference<at>::value, "Can't load a reference");
    at v;
    std::memcpy(&v, ptr, sizeof(at));
    return v;
}

/// @brief  The `std::exchange` alternative for C++11.
template <typename at, typename other_at = at> at exchange(at& obj, other_at&& new_value) {
    at old_value = std::move(obj);
    obj = std::forward<other_at>(new_value);
    return old_value;
}

template <typename at> class misaligned_ref_gt {
    byte_t* ptr_;

  public:
    misaligned_ref_gt(byte_t* ptr) noexcept : ptr_(ptr) {}
    operator at() const noexcept { return misaligned_load<at>(ptr_); }
    misaligned_ref_gt& operator=(at const& v) noexcept {
        misaligned_store<at>(ptr_, v);
        return *this;
    }

    void reset(byte_t* ptr) noexcept { ptr_ = ptr; }
};

template <typename at> class misaligned_ptr_gt {
    byte_t* ptr_;

  public:
    using iterator_category = std::random_access_iterator_tag;
    using value_type = at;
    using difference_type = std::ptrdiff_t;
    using pointer = misaligned_ptr_gt<at>;
    using reference = misaligned_ref_gt<at>;

    reference operator*() const noexcept { return {ptr_}; }

    misaligned_ptr_gt(byte_t* ptr) noexcept : ptr_(ptr) {}
    misaligned_ptr_gt operator++(int) noexcept { return misaligned_ptr_gt(ptr_ + sizeof(at)); }
    misaligned_ptr_gt operator--(int) noexcept { return misaligned_ptr_gt(ptr_ - sizeof(at)); }
    misaligned_ptr_gt operator+(difference_type d) noexcept { return misaligned_ptr_gt(ptr_ + d * sizeof(at)); }
    misaligned_ptr_gt operator-(difference_type d) noexcept { return misaligned_ptr_gt(ptr_ - d * sizeof(at)); }

    misaligned_ptr_gt& operator++() noexcept {
        ptr_ += sizeof(at);
        return *this;
    }
    misaligned_ptr_gt& operator--() noexcept {
        ptr_ -= sizeof(at);
        return *this;
    }
    misaligned_ptr_gt& operator+=(difference_type d) noexcept {
        ptr_ += d * sizeof(at);
        return *this;
    }
    misaligned_ptr_gt& operator-=(difference_type d) noexcept {
        ptr_ -= d * sizeof(at);
        return *this;
    }
    bool operator==(misaligned_ptr_gt const& other) noexcept { return ptr_ == other.ptr_; }
    bool operator!=(misaligned_ptr_gt const& other) noexcept { return ptr_ != other.ptr_; }
};

/**
 *  @brief  Non-owning memory range view, similar to `std::span`, but for C++11.
 */
template <typename scalar_at> class span_gt {
    scalar_at* data_;
    std::size_t size_;

  public:
    span_gt() noexcept : data_(nullptr), size_(0u) {}
    span_gt(scalar_at* begin, scalar_at* end) noexcept : data_(begin), size_(end - begin) {}
    span_gt(scalar_at* begin, std::size_t size) noexcept : data_(begin), size_(size) {}
    scalar_at* data() const noexcept { return data_; }
    std::size_t size() const noexcept { return size_; }
    scalar_at* begin() const noexcept { return data_; }
    scalar_at* end() const noexcept { return data_ + size_; }
    operator scalar_at*() const noexcept { return data(); }
};

/**
 *  @brief  Inner (Dot) Product distance.
 */
template <typename scalar_at = float, typename result_at = scalar_at> struct ip_gt {
    using scalar_t = scalar_at;
    using view_t = span_gt<scalar_t const>;
    using result_t = result_at;
    using result_type = result_t;

    inline metric_kind_t kind() const noexcept { return metric_kind_t::ip_k; }
    inline scalar_kind_t scalar_kind() const noexcept { return common_scalar_kind<scalar_t>(); }
    inline result_t operator()(view_t a, view_t b) const noexcept { return operator()(a.data(), b.data(), a.size()); }

    inline result_t operator()(scalar_t const* a, scalar_t const* b, std::size_t dim) const noexcept {
        result_type ab{};
#if USEARCH_USE_OPENMP
#pragma omp simd reduction(+ : ab)
#elif defined(USEARCH_DEFINED_CLANG)
#pragma clang loop vectorize(enable)
#elif defined(USEARCH_DEFINED_GCC)
#pragma GCC ivdep
#endif
        for (std::size_t i = 0; i != dim; ++i)
            ab += result_t(a[i]) * result_t(b[i]);
        return 1 - ab;
    }
};

/**
 *  @brief  Cosine (Angular) distance.
 *          Identical to the Inner Product of normalized vectors.
 *          Unless you are running on an tiny embedded platform, this metric
 *          is recommended over `::ip_gt` for low-precision scalars.
 */
template <typename scalar_at = float, typename result_at = scalar_at> struct cos_gt {
    using scalar_t = scalar_at;
    using view_t = span_gt<scalar_t const>;
    using result_t = result_at;
    using result_type = result_t;

    inline metric_kind_t kind() const noexcept { return metric_kind_t::cos_k; }
    inline scalar_kind_t scalar_kind() const noexcept { return common_scalar_kind<scalar_t>(); }
    inline result_t operator()(view_t a, view_t b) const noexcept { return operator()(a.data(), b.data(), a.size()); }

    inline result_t operator()(scalar_t const* a, scalar_t const* b, std::size_t dim) const noexcept {
        result_t ab{}, a2{}, b2{};
#if USEARCH_USE_OPENMP
#pragma omp simd reduction(+ : ab, a2, b2)
#elif defined(USEARCH_DEFINED_CLANG)
#pragma clang loop vectorize(enable)
#elif defined(USEARCH_DEFINED_GCC)
#pragma GCC ivdep
#endif
        for (std::size_t i = 0; i != dim; ++i)
            ab += result_t(a[i]) * result_t(b[i]), //
                a2 += square<result_t>(a[i]),      //
                b2 += square<result_t>(b[i]);
        return (ab != 0) ? (1 - ab / (std::sqrt(a2) * std::sqrt(b2))) : 1;
    }
};

/**
 *  @brief  Squared Euclidean (L2) distance.
 *          Square root is avoided at the end, as it won't affect the ordering.
 */
template <typename scalar_at = float, typename result_at = scalar_at> struct l2sq_gt {
    using scalar_t = scalar_at;
    using view_t = span_gt<scalar_t const>;
    using result_t = result_at;
    using result_type = result_t;

    inline metric_kind_t kind() const noexcept { return metric_kind_t::l2sq_k; }
    inline scalar_kind_t scalar_kind() const noexcept { return common_scalar_kind<scalar_t>(); }
    inline result_t operator()(view_t a, view_t b) const noexcept { return operator()(a.data(), b.data(), a.size()); }

    inline result_t operator()(scalar_t const* a, scalar_t const* b, std::size_t dim) const noexcept {
        result_t ab_deltas_sq{};
#if USEARCH_USE_OPENMP
#pragma omp simd reduction(+ : ab_deltas_sq)
#elif defined(USEARCH_DEFINED_CLANG)
#pragma clang loop vectorize(enable)
#elif defined(USEARCH_DEFINED_GCC)
#pragma GCC ivdep
#endif
        for (std::size_t i = 0; i != dim; ++i)
            ab_deltas_sq += square(result_t(a[i]) - result_t(b[i]));
        return ab_deltas_sq;
    }
};

/**
 *  @brief  Hamming distance computes the number of differing bits in
 *          two arrays of integers. An example would be a textual document,
 *          tokenized and hashed into a fixed-capacity bitset.
 */
template <typename scalar_at = std::uint64_t, typename result_at = std::size_t> struct hamming_gt {
    using scalar_t = scalar_at;
    using view_t = span_gt<scalar_t const>;
    using result_t = result_at;
    using result_type = result_t;
    static_assert( //
        std::is_unsigned<scalar_t>::value ||
            (std::is_enum<scalar_t>::value && std::is_unsigned<typename std::underlying_type<scalar_t>::type>::value),
        "Hamming distance requires unsigned integral words");

    inline metric_kind_t kind() const noexcept { return metric_kind_t::hamming_k; }
    inline scalar_kind_t scalar_kind() const noexcept { return common_scalar_kind<scalar_t>(); }
    inline result_t operator()(view_t a, view_t b) const noexcept { return operator()(a.data(), b.data(), a.size()); }

    inline result_t operator()(scalar_t const* a, scalar_t const* b, std::size_t words) const noexcept {
        constexpr std::size_t bits_per_word_k = sizeof(scalar_t) * CHAR_BIT;
        result_t matches{};
#if USEARCH_USE_OPENMP
#pragma omp simd reduction(+ : matches)
#elif defined(USEARCH_DEFINED_CLANG)
#pragma clang loop vectorize(enable)
#elif defined(USEARCH_DEFINED_GCC)
#pragma GCC ivdep
#endif
        for (std::size_t i = 0; i != words; ++i)
            matches += std::bitset<bits_per_word_k>(a[i] ^ b[i]).count();
        return matches;
    }
};

/**
 *  @brief  Tanimoto distance is the intersection over bitwise union.
 *          Often used in chemistry and biology to compare molecular fingerprints.
 */
template <typename scalar_at = std::uint64_t, typename result_at = float> struct tanimoto_gt {
    using scalar_t = scalar_at;
    using view_t = span_gt<scalar_t const>;
    using result_t = result_at;
    using result_type = result_t;
    static_assert( //
        std::is_unsigned<scalar_t>::value ||
            (std::is_enum<scalar_t>::value && std::is_unsigned<typename std::underlying_type<scalar_t>::type>::value),
        "Tanimoto distance requires unsigned integral words");
    static_assert(std::is_floating_point<result_t>::value, "Tanimoto distance will be a fraction");

    inline metric_kind_t kind() const noexcept { return metric_kind_t::tanimoto_k; }
    inline scalar_kind_t scalar_kind() const noexcept { return common_scalar_kind<scalar_t>(); }
    inline result_t operator()(view_t a, view_t b) const noexcept { return operator()(a.data(), b.data(), a.size()); }

    inline result_t operator()(scalar_t const* a, scalar_t const* b, std::size_t words) const noexcept {
        constexpr std::size_t bits_per_word_k = sizeof(scalar_t) * CHAR_BIT;
        result_t and_count{};
        result_t or_count{};
#if USEARCH_USE_OPENMP
#pragma omp simd reduction(+ : and_count, or_count)
#elif defined(USEARCH_DEFINED_CLANG)
#pragma clang loop vectorize(enable)
#elif defined(USEARCH_DEFINED_GCC)
#pragma GCC ivdep
#endif
        for (std::size_t i = 0; i != words; ++i)
            and_count += std::bitset<bits_per_word_k>(a[i] & b[i]).count(),
                or_count += std::bitset<bits_per_word_k>(a[i] | b[i]).count();
        return 1 - result_t(and_count) / or_count;
    }
};

/**
 *  @brief  Sorensen-Dice or F1 distance is the intersection over bitwise union.
 *          Often used in chemistry and biology to compare molecular fingerprints.
 */
template <typename scalar_at = std::uint64_t, typename result_at = float> struct sorensen_gt {
    using scalar_t = scalar_at;
    using view_t = span_gt<scalar_t const>;
    using result_t = result_at;
    using result_type = result_t;
    static_assert( //
        std::is_unsigned<scalar_t>::value ||
            (std::is_enum<scalar_t>::value && std::is_unsigned<typename std::underlying_type<scalar_t>::type>::value),
        "Sorensen-Dice distance requires unsigned integral words");
    static_assert(std::is_floating_point<result_t>::value, "Sorensen-Dice distance will be a fraction");

    inline metric_kind_t kind() const noexcept { return metric_kind_t::sorensen_k; }
    inline scalar_kind_t scalar_kind() const noexcept { return common_scalar_kind<scalar_t>(); }
    inline result_t operator()(view_t a, view_t b) const noexcept { return operator()(a.data(), b.data(), a.size()); }

    inline result_t operator()(scalar_t const* a, scalar_t const* b, std::size_t words) const noexcept {
        constexpr std::size_t bits_per_word_k = sizeof(scalar_t) * CHAR_BIT;
        result_t and_count{};
        result_t any_count{};
#if USEARCH_USE_OPENMP
#pragma omp simd reduction(+ : and_count, any_count)
#elif defined(USEARCH_DEFINED_CLANG)
#pragma clang loop vectorize(enable)
#elif defined(USEARCH_DEFINED_GCC)
#pragma GCC ivdep
#endif
        for (std::size_t i = 0; i != words; ++i)
            and_count += std::bitset<bits_per_word_k>(a[i] & b[i]).count(),
                any_count += std::bitset<bits_per_word_k>(a[i]).count() + std::bitset<bits_per_word_k>(b[i]).count();
        return 1 - 2 * result_t(and_count) / any_count;
    }
};

/**
 *  @brief  Counts the number of matching elements in two unique sorted sets.
 *          Can be used to compute the similarity between two textual documents
 *          using the IDs of tokens present in them.
 *          Similar to `tanimoto_gt` for dense representations.
 */
template <typename scalar_at = std::int32_t, typename result_at = float> struct jaccard_gt {
    using scalar_t = scalar_at;
    using view_t = span_gt<scalar_t const>;
    using result_t = result_at;
    using result_type = result_t;
    static_assert(!std::is_floating_point<scalar_t>::value, "Jaccard distance requires integral scalars");

    inline metric_kind_t kind() const noexcept { return metric_kind_t::jaccard_k; }
    inline scalar_kind_t scalar_kind() const noexcept { return common_scalar_kind<scalar_t>(); }
    inline result_t operator()(view_t a, view_t b) const noexcept {
        return operator()(a.data(), b.data(), a.size(), b.size());
    }

    inline result_t operator()( //
        scalar_t const* a, scalar_t const* b, std::size_t a_length, std::size_t b_length) const noexcept {
        result_t intersection{};
        std::size_t i{};
        std::size_t j{};
        while (i != a_length && j != b_length) {
            intersection += a[i] == b[j];
            i += a[i] < b[j];
            j += a[i] >= b[j];
        }
        return 1 - intersection / (a_length + b_length - intersection);
    }
};

/**
 *  @brief  Counts the number of matching elements in two unique sorted sets.
 *          Can be used to compute the similarity between two textual documents
 *          using the IDs of tokens present in them.
 */
template <typename scalar_at = float, typename result_at = float> struct pearson_correlation_gt {
    using scalar_t = scalar_at;
    using view_t = span_gt<scalar_t const>;
    using result_t = result_at;
    using result_type = result_t;

    inline metric_kind_t kind() const noexcept { return metric_kind_t::pearson_k; }
    inline scalar_kind_t scalar_kind() const noexcept { return common_scalar_kind<scalar_t>(); }
    inline result_t operator()(view_t a, view_t b) const noexcept { return operator()(a.data(), b.data(), a.size()); }

    inline result_t operator()(scalar_t const* a, scalar_t const* b, std::size_t dim) const noexcept {
        result_t a_sum{}, b_sum{}, ab_sum{};
        result_t a_sq_sum{}, b_sq_sum{};
#if USEARCH_USE_OPENMP
#pragma omp simd reduction(+ : a_sum, b_sum, ab_sum, a_sq_sum, b_sq_sum)
#elif defined(USEARCH_DEFINED_CLANG)
#pragma clang loop vectorize(enable)
#elif defined(USEARCH_DEFINED_GCC)
#pragma GCC ivdep
#endif
        for (std::size_t i = 0; i != dim; ++i) {
            a_sum += result_t(a[i]);
            b_sum += result_t(b[i]);
            ab_sum += result_t(a[i]) * result_t(b[i]);
            a_sq_sum += result_t(a[i]) * result_t(a[i]);
            b_sq_sum += result_t(b[i]) * result_t(b[i]);
        }
        result_t denom = std::sqrt((dim * a_sq_sum - a_sum * a_sum) * (dim * b_sq_sum - b_sum * b_sum));
        result_t corr = (dim * ab_sum - a_sum * b_sum) / denom;
        return -corr;
    }
};

/**
 *  @brief  Haversine distance for the shortest distance between two nodes on
 *          the surface of a 3D sphere, defined with latitude and longitude.
 */
template <typename scalar_at = float, typename result_at = scalar_at> struct haversine_gt {
    using scalar_t = scalar_at;
    using view_t = span_gt<scalar_t const>;
    using result_t = result_at;
    using result_type = result_t;
    static_assert(!std::is_integral<scalar_t>::value, "Latitude and longitude must be floating-node");

    inline metric_kind_t kind() const noexcept { return metric_kind_t::haversine_k; }
    inline scalar_kind_t scalar_kind() const noexcept { return common_scalar_kind<scalar_t>(); }

    inline result_t operator()(scalar_t const* a, scalar_t const* b) const noexcept {
        result_t lat_a = a[0], lon_a = a[1];
        result_t lat_b = b[0], lon_b = b[1];

        result_t lat_delta = angle_to_radians<result_t>(lat_b - lat_a);
        result_t lon_delta = angle_to_radians<result_t>(lon_b - lon_a);

        result_t converted_lat_a = angle_to_radians<result_t>(lat_a);
        result_t converted_lat_b = angle_to_radians<result_t>(lat_b);

        result_t x = //
            square(std::sin(lat_delta / 2.f)) +
            std::cos(converted_lat_a) * std::cos(converted_lat_b) * square(std::sin(lon_delta / 2.f));

        return std::atan2(std::sqrt(x), std::sqrt(1.f - x));
    }
};

class error_t {
    char const* message_{};

  public:
    error_t(char const* message = nullptr) noexcept : message_(message) {}
    error_t& operator=(char const* message) noexcept {
        message_ = message;
        return *this;
    }
    error_t(error_t&& other) noexcept : message_(exchange(other.message_, nullptr)) {}
    error_t& operator=(error_t&& other) noexcept {
        std::swap(message_, other.message_);
        return *this;
    }
    explicit operator bool() const noexcept { return message_ != nullptr; }
    char const* what() const noexcept { return message_; }

#if defined(__cpp_exceptions) && (1 == __cpp_exceptions)
    ~error_t() noexcept(false) {
        if (message_)
            if (!std::uncaught_exception())
                raise();
    }
    void raise() noexcept(false) {
        if (message_)
            throw std::runtime_error(exchange(message_, nullptr));
    }
#else
    ~error_t() noexcept { raise(); }
    void raise() noexcept {
        if (message_)
            std::terminate();
    }
#endif
};

template <typename result_at> struct expected_gt {
    result_at result;
    error_t error;

    operator result_at&() & {
        error.raise();
        return result;
    }
    operator result_at&&() && {
        error.raise();
        return std::move(result);
    }
    result_at const& operator*() const noexcept { return result; }
    explicit operator bool() const noexcept { return !error; }
    expected_gt failed(error_t message) noexcept {
        error = std::move(message);
        return std::move(*this);
    }
};

/**
 *  @brief  Light-weight bitset implementation to track visited nodes during graph traversal.
 *          Extends basic functionality with atomic operations.
 */
template <typename allocator_at = std::allocator<char>> class visits_bitset_gt {
    using allocator_t = allocator_at;
    using byte_t = typename allocator_t::value_type;
    static_assert(sizeof(byte_t) == 1, "Allocator must allocate separate addressable bytes");

    using slot_t = unsigned long;

    static constexpr std::size_t bits_per_slot() { return sizeof(slot_t) * CHAR_BIT; }
    static constexpr slot_t bits_mask() { return sizeof(slot_t) * CHAR_BIT - 1; }

    slot_t* slots_{};
    /// @brief Number of slots.
    std::size_t count_{};

  public:
    visits_bitset_gt() noexcept {}
    ~visits_bitset_gt() noexcept { reset(); }
    void clear() noexcept { std::memset(slots_, 0, count_ * sizeof(slot_t)); }

    void reset() noexcept {
        if (slots_)
            allocator_t{}.deallocate((byte_t*)slots_, count_ * sizeof(slot_t));
        slots_ = nullptr;
        count_ = 0;
    }

    bool resize(std::size_t capacity) noexcept {

        std::size_t count = divide_round_up<bits_per_slot()>(capacity);
        if (count <= count_)
            return true;

        slot_t* slots = (slot_t*)allocator_t{}.allocate(count * sizeof(slot_t));
        if (!slots)
            return false;

        reset();
        count_ = count;
        slots_ = slots;
        clear();
        return true;
    }

    visits_bitset_gt(visits_bitset_gt&& other) noexcept {
        slots_ = exchange(other.slots_, nullptr);
        count_ = exchange(other.count_, 0);
    }

    visits_bitset_gt& operator=(visits_bitset_gt&& other) noexcept {
        std::swap(slots_, other.slots_);
        std::swap(count_, other.count_);
        return *this;
    }

    visits_bitset_gt(visits_bitset_gt const&) = delete;
    visits_bitset_gt& operator=(visits_bitset_gt const&) = delete;

    inline bool test(std::size_t i) const noexcept { return slots_[i / bits_per_slot()] & (1ul << (i & bits_mask())); }
    inline void set(std::size_t i) noexcept { slots_[i / bits_per_slot()] |= (1ul << (i & bits_mask())); }

#if defined(USEARCH_DEFINED_WINDOWS)

    inline bool atomic_set(std::size_t i) noexcept {
        slot_t mask{1ul << (i & bits_mask())};
        return InterlockedOr((long volatile*)&slots_[i / bits_per_slot()], mask) & mask;
    }

    inline void atomic_reset(std::size_t i) noexcept {
        slot_t mask{1ul << (i & bits_mask())};
        InterlockedAnd((long volatile*)&slots_[i / bits_per_slot()], ~mask);
    }

#else

    inline bool atomic_set(std::size_t i) noexcept {
        slot_t mask{1ul << (i & bits_mask())};
        return __atomic_fetch_or(&slots_[i / bits_per_slot()], mask, __ATOMIC_ACQUIRE) & mask;
    }

    inline void atomic_reset(std::size_t i) noexcept {
        slot_t mask{1ul << (i & bits_mask())};
        __atomic_fetch_and(&slots_[i / bits_per_slot()], ~mask, __ATOMIC_RELEASE);
    }

#endif
};

using visits_bitset_t = visits_bitset_gt<>;

/**
 *  @brief  Similar to `std::priority_queue`, but allows raw access to underlying
 *          memory, in case you want to shuffle it or sort. Good for collections
 *          from 100s to 10'000s elements.
 */
template <typename element_at,                                //
          typename comparator_at = std::less<void>,           // <void> is needed before C++14.
          typename allocator_at = std::allocator<element_at>> //
class max_heap_gt {
  public:
    using element_t = element_at;
    using comparator_t = comparator_at;
    using allocator_t = allocator_at;

    using value_type = element_t;

    static_assert(std::is_trivially_destructible<element_t>(), "This heap is designed for trivial structs");
    static_assert(std::is_trivially_copy_constructible<element_t>(), "This heap is designed for trivial structs");

  private:
    element_t* elements_;
    std::size_t size_;
    std::size_t capacity_;

  public:
    max_heap_gt() noexcept : elements_(nullptr), size_(0), capacity_(0) {}

    max_heap_gt(max_heap_gt&& other) noexcept
        : elements_(exchange(other.elements_, nullptr)), size_(exchange(other.size_, 0)),
          capacity_(exchange(other.capacity_, 0)) {}

    max_heap_gt& operator=(max_heap_gt&& other) noexcept {
        std::swap(elements_, other.elements_);
        std::swap(size_, other.size_);
        std::swap(capacity_, other.capacity_);
        return *this;
    }

    max_heap_gt(max_heap_gt const&) = delete;
    max_heap_gt& operator=(max_heap_gt const&) = delete;

    ~max_heap_gt() noexcept { reset(); }

    void reset() noexcept {
        if (elements_)
            allocator_t{}.deallocate(elements_, capacity_);
        elements_ = nullptr;
        capacity_ = 0;
        size_ = 0;
    }

    inline bool empty() const noexcept { return !size_; }
    inline std::size_t size() const noexcept { return size_; }
    inline std::size_t capacity() const noexcept { return capacity_; }
    /// @brief  Selects the largest element in the heap.
    /// @return Reference to the stored element.
    inline element_t const& top() const noexcept { return elements_[0]; }
    inline void clear() noexcept { size_ = 0; }

    bool reserve(std::size_t new_capacity) noexcept {
        if (new_capacity < capacity_)
            return true;

        new_capacity = ceil2(new_capacity);
        new_capacity = (std::max<std::size_t>)(new_capacity, (std::max<std::size_t>)(capacity_ * 2u, 16u));
        auto allocator = allocator_t{};
        auto new_elements = allocator.allocate(new_capacity);
        if (!new_elements)
            return false;

        if (elements_) {
            std::memcpy(new_elements, elements_, size_ * sizeof(element_t));
            allocator.deallocate(elements_, capacity_);
        }
        elements_ = new_elements;
        capacity_ = new_capacity;
        return new_elements;
    }

    bool insert(element_t&& element) noexcept {
        if (!reserve(size_ + 1))
            return false;

        insert_reserved(std::move(element));
        return true;
    }

    inline void insert_reserved(element_t&& element) noexcept {
        new (&elements_[size_]) element_t(element);
        size_++;
        shift_up(size_ - 1);
    }

    inline element_t pop() noexcept {
        element_t result = top();
        std::swap(elements_[0], elements_[size_ - 1]);
        size_--;
        elements_[size_].~element_t();
        shift_down(0);
        return result;
    }

    /** @brief Invalidates the "max-heap" property, transforming into ascending range. */
    inline void sort_ascending() noexcept { std::sort_heap(elements_, elements_ + size_, &less); }
    inline void shrink(std::size_t n) noexcept { size_ = (std::min<std::size_t>)(n, size_); }

    inline element_t* data() noexcept { return elements_; }
    inline element_t const* data() const noexcept { return elements_; }

  private:
    inline std::size_t parent_idx(std::size_t i) const noexcept { return (i - 1u) / 2u; }
    inline std::size_t left_child_idx(std::size_t i) const noexcept { return (i * 2u) + 1u; }
    inline std::size_t right_child_idx(std::size_t i) const noexcept { return (i * 2u) + 2u; }
    static bool less(element_t const& a, element_t const& b) noexcept { return comparator_t{}(a, b); }

    void shift_up(std::size_t i) noexcept {
        for (; i && less(elements_[parent_idx(i)], elements_[i]); i = parent_idx(i))
            std::swap(elements_[parent_idx(i)], elements_[i]);
    }

    void shift_down(std::size_t i) noexcept {
        std::size_t max_idx = i;

        std::size_t left = left_child_idx(i);
        if (left < size_ && less(elements_[max_idx], elements_[left]))
            max_idx = left;

        std::size_t right = right_child_idx(i);
        if (right < size_ && less(elements_[max_idx], elements_[right]))
            max_idx = right;

        if (i != max_idx) {
            std::swap(elements_[i], elements_[max_idx]);
            shift_down(max_idx);
        }
    }
};

/**
 *  @brief  Similar to `std::priority_queue`, but allows raw access to underlying
 *          memory and always keeps the data sorted. Ideal for small collections
 *          under 128 elements.
 */
template <typename element_at,                                //
          typename comparator_at = std::less<void>,           // <void> is needed before C++14.
          typename allocator_at = std::allocator<element_at>> //
class sorted_buffer_gt {
  public:
    using element_t = element_at;
    using comparator_t = comparator_at;
    using allocator_t = allocator_at;

    static_assert(std::is_trivially_destructible<element_t>(), "This heap is designed for trivial structs");
    static_assert(std::is_trivially_copy_constructible<element_t>(), "This heap is designed for trivial structs");

    using value_type = element_t;

  private:
    element_t* elements_;
    std::size_t size_;
    std::size_t capacity_;

  public:
    sorted_buffer_gt() noexcept : elements_(nullptr), size_(0), capacity_(0) {}

    sorted_buffer_gt(sorted_buffer_gt&& other) noexcept
        : elements_(exchange(other.elements_, nullptr)), size_(exchange(other.size_, 0)),
          capacity_(exchange(other.capacity_, 0)) {}

    sorted_buffer_gt& operator=(sorted_buffer_gt&& other) noexcept {
        std::swap(elements_, other.elements_);
        std::swap(size_, other.size_);
        std::swap(capacity_, other.capacity_);
        return *this;
    }

    sorted_buffer_gt(sorted_buffer_gt const&) = delete;
    sorted_buffer_gt& operator=(sorted_buffer_gt const&) = delete;

    ~sorted_buffer_gt() noexcept { reset(); }

    void reset() noexcept {
        if (elements_)
            allocator_t{}.deallocate(elements_, capacity_);
        elements_ = nullptr;
        capacity_ = 0;
        size_ = 0;
    }

    inline bool empty() const noexcept { return !size_; }
    inline std::size_t size() const noexcept { return size_; }
    inline std::size_t capacity() const noexcept { return capacity_; }
    inline element_t const& top() const noexcept { return elements_[size_ - 1]; }
    inline void clear() noexcept { size_ = 0; }

    bool reserve(std::size_t new_capacity) noexcept {
        if (new_capacity < capacity_)
            return true;

        new_capacity = ceil2(new_capacity);
        new_capacity = (std::max<std::size_t>)(new_capacity, (std::max<std::size_t>)(capacity_ * 2u, 16u));
        auto allocator = allocator_t{};
        auto new_elements = allocator.allocate(new_capacity);
        if (!new_elements)
            return false;

        if (size_)
            std::memcpy(new_elements, elements_, size_ * sizeof(element_t));
        if (elements_)
            allocator.deallocate(elements_, capacity_);

        elements_ = new_elements;
        capacity_ = new_capacity;
        return true;
    }

    inline void insert_reserved(element_t&& element) noexcept {
        std::size_t slot = size_ ? std::lower_bound(elements_, elements_ + size_, element, &less) - elements_ : 0;
        std::size_t to_move = size_ - slot;
        element_t* source = elements_ + size_ - 1;
        for (; to_move; --to_move, --source)
            source[1] = source[0];
        elements_[slot] = element;
        size_++;
    }

    /**
     *  @return `true` if the entry was added, `false` if it wasn't relevant enough.
     */
    inline bool insert(element_t&& element, std::size_t limit) noexcept {
        std::size_t slot = size_ ? std::lower_bound(elements_, elements_ + size_, element, &less) - elements_ : 0;
        if (slot == limit)
            return false;
        std::size_t to_move = size_ - slot - (size_ == limit);
        element_t* source = elements_ + size_ - 1 - (size_ == limit);
        for (; to_move; --to_move, --source)
            source[1] = source[0];
        elements_[slot] = element;
        size_ += size_ != limit;
        return true;
    }

    inline element_t pop() noexcept {
        size_--;
        element_t result = elements_[size_];
        elements_[size_].~element_t();
        return result;
    }

    void sort_ascending() noexcept {}
    inline void shrink(std::size_t n) noexcept { size_ = (std::min<std::size_t>)(n, size_); }

    inline element_t* data() noexcept { return elements_; }
    inline element_t const* data() const noexcept { return elements_; }

  private:
    static bool less(element_t const& a, element_t const& b) noexcept { return comparator_t{}(a, b); }
};

#if defined(USEARCH_DEFINED_WINDOWS)
#pragma pack(push, 1) // Pack struct elements on 1-byte alignment
#endif

/**
 *  @brief Five-byte integer type to address node clouds with over 4B entries.
 *
 * @note Avoid usage in 32bit environment
 */
class usearch_pack_m uint40_t {
    unsigned char octets[5];

    inline uint40_t& broadcast(unsigned char c) {
        std::memset(octets, c, 5);
        return *this;
    }

  public:
    inline uint40_t() noexcept { broadcast(0); }
    inline uint40_t(std::uint32_t n) noexcept { std::memcpy(octets, (char*)&n, 4); }
    inline uint40_t(std::uint64_t n) noexcept { std::memcpy(octets, (char*)&n, 5); }
#if defined(USEARCH_DEFINED_CLANG) && defined(USEARCH_DEFINED_APPLE)
    inline uint40_t(std::size_t n) noexcept { std::memcpy(octets, (char*)&n, 5); }
#endif

    uint40_t(uint40_t&&) = default;
    uint40_t(uint40_t const&) = default;
    uint40_t& operator=(uint40_t&&) = default;
    uint40_t& operator=(uint40_t const&) = default;

    inline uint40_t& operator+=(std::uint32_t n) noexcept {
        std::uint32_t& tail = *reinterpret_cast<std::uint32_t*>(octets);
        octets[4] += static_cast<unsigned char>((tail + n) < tail);
        tail += n;
        return *this;
    }

    inline uint40_t& operator+=(std::size_t n) noexcept {
        unsigned char* n_octets = reinterpret_cast<unsigned char*>(&n);
        std::uint32_t& n_tail = *reinterpret_cast<std::uint32_t*>(n_octets);
        std::uint32_t& tail = *reinterpret_cast<std::uint32_t*>(octets);
        octets[4] += static_cast<unsigned char>((tail + n_tail) < tail);
        tail += n_tail;
        octets[4] += n_octets[4];
        return *this;
    }

    inline uint40_t operator+(std::size_t n) noexcept {
        uint40_t other(*this);
        other += n;
        return other;
    }

    inline operator std::size_t() const noexcept {
        std::size_t result = 0;
#ifdef USEARCH_64BIT_ENV
        std::memcpy((char*)&result + 3, octets, 5);
#else
        std::memcpy((char*)&result, octets + 1, 4);
#endif
        return result;
    }

    inline uint40_t& operator++() noexcept { return *this += 1u; }

    inline uint40_t operator++(int) noexcept {
        uint40_t old = *this;
        *this += 1u;
        return old;
    }

    inline static uint40_t max() noexcept { return uint40_t{}.broadcast(0xFF); }
    inline static uint40_t min() noexcept { return uint40_t{}.broadcast(0); }
};

#if defined(USEARCH_DEFINED_WINDOWS)
#pragma pack(pop) // Reset alignment to default
#endif

static_assert(sizeof(uint40_t) == 5, "uint40_t must be exactly 5 bytes");

template <typename element_at, typename allocator_at = std::allocator<element_at>> //
class ring_gt {
  public:
    using element_t = element_at;
    using allocator_t = allocator_at;

    static_assert(std::is_trivially_destructible<element_t>(), "This heap is designed for trivial structs");
    static_assert(std::is_trivially_copy_constructible<element_t>(), "This heap is designed for trivial structs");

    using value_type = element_t;

  private:
    element_t* elements_{};
    std::size_t capacity_{};
    std::size_t head_{};
    std::size_t tail_{};
    bool empty_{true};
    allocator_t allocator_{};

  public:
    explicit ring_gt(allocator_t const& alloc = allocator_t()) noexcept : allocator_(alloc) {}

    ring_gt(ring_gt const&) = delete;
    ring_gt& operator=(ring_gt const&) = delete;

    ring_gt(ring_gt&& other) noexcept { swap(other); }
    ring_gt& operator=(ring_gt&& other) noexcept {
        swap(other);
        return *this;
    }

    void swap(ring_gt& other) noexcept {
        std::swap(elements_, other.elements_);
        std::swap(capacity_, other.capacity_);
        std::swap(head_, other.head_);
        std::swap(tail_, other.tail_);
        std::swap(empty_, other.empty_);
        std::swap(allocator_, other.allocator_);
    }

    ~ring_gt() noexcept { reset(); }

    bool empty() const noexcept { return empty_; }
    size_t capacity() const noexcept { return capacity_; }
    size_t size() const noexcept {
        if (empty_)
            return 0;
        else if (head_ >= tail_)
            return head_ - tail_;
        else
            return capacity_ - (tail_ - head_);
    }

    void clear() noexcept {
        head_ = 0;
        tail_ = 0;
        empty_ = true;
    }

    void reset() noexcept {
        if (elements_)
            allocator_.deallocate(elements_, capacity_);
        elements_ = nullptr;
        capacity_ = 0;
        head_ = 0;
        tail_ = 0;
        empty_ = true;
    }

    bool reserve(std::size_t n) noexcept {
        if (n < size())
            return false; // prevent data loss
        n = (std::max<std::size_t>)(n, 64u);
        element_t* elements = allocator_.allocate(n);
        if (!elements)
            return false;

        std::size_t i = 0;
        while (try_pop(elements[i]))
            i++;

        reset();
        elements_ = elements;
        capacity_ = n;
        head_ = i;
        tail_ = 0;
        empty_ = (i == 0);
        return true;
    }

    void push(element_t const& value) noexcept {
        elements_[head_] = value;
        head_ = (head_ + 1) % capacity_;
        empty_ = false;
    }

    bool try_push(element_t const& value) noexcept {
        if (head_ == tail_ && !empty_)
            return false; // elements_ is full

        return push(value);
        return true;
    }

    bool try_pop(element_t& value) noexcept {
        if (empty_)
            return false;

        value = std::move(elements_[tail_]);
        tail_ = (tail_ + 1) % capacity_;
        empty_ = head_ == tail_;
        return true;
    }

    element_t const& operator[](std::size_t i) const noexcept { return elements_[(tail_ + i) % capacity_]; }
};

/// @brief Number of neighbors per graph node.
/// Defaults to 32 in FAISS and 16 in hnswlib.
/// > It is called `M` in the paper.
constexpr std::size_t default_connectivity() { return 16; }

/// @brief Hyper-parameter controlling the quality of indexing.
/// Defaults to 40 in FAISS and 200 in hnswlib.
/// > It is called `efConstruction` in the paper.
constexpr std::size_t default_expansion_add() { return 128; }

/// @brief Hyper-parameter controlling the quality of search.
/// Defaults to 16 in FAISS and 10 in hnswlib.
/// > It is called `ef` in the paper.
constexpr std::size_t default_expansion_search() { return 64; }

constexpr std::size_t default_allocator_entry_bytes() { return 64; }

/**
 *  @brief  The "magic" sequence helps infer the type of the file.
 *          USearch indexes start with the "usearch" string.
 */
constexpr char const* default_magic() { return "usearch"; }

/**
 *  @brief  Configuration settings for the index construction.
 *          Includes the main `::connectivity` parameter (`M` in the paper)
 *          and two expansion factors - for construction and search.
 */
struct index_config_t {
    /// @brief Number of neighbors per graph node.
    /// Defaults to 32 in FAISS and 16 in hnswlib.
    /// > It is called `M` in the paper.
    std::size_t connectivity = default_connectivity();

    /// @brief Parameter controlling the physical layout of vectors
    /// in memory. When using multi-byte scalar types, like `float`,
    /// dereferencing at mis-aligned locations may cause UB. So you
    /// should set it to at least the size of expected floats.
    /// Moreover, when using SIMD-accelerated metrics, you may prefer
    /// to align to SIMD register size for higher performance with
    /// less split-loads.
    std::size_t vector_alignment = 1;
};

struct index_limits_t {
    std::size_t members = 0;
    std::size_t threads_add = std::thread::hardware_concurrency();
    std::size_t threads_search = std::thread::hardware_concurrency();

    index_limits_t(std::size_t n, std::size_t t) noexcept : members(n), threads_add(t), threads_search(t) {}
    index_limits_t(std::size_t n = 0) noexcept : index_limits_t(n, std::thread::hardware_concurrency()) {}
    std::size_t threads() const noexcept { return (std::max)(threads_add, threads_search); }
    std::size_t concurrency() const noexcept { return (std::min)(threads_add, threads_search); }
};

struct add_config_t {
    /// @brief Hyper-parameter controlling the quality of indexing.
    /// Defaults to 40 in FAISS and 200 in hnswlib.
    /// > It is called `efConstruction` in the paper.
    std::size_t expansion = default_expansion_add();

    /// @brief Optional thread identifier for multi-threaded construction.
    std::size_t thread = 0;

    /// @brief Don't copy the ::vector, if it's persisted elsewhere.
    bool store_vector = true;
};

struct search_config_t {
    /// @brief Hyper-parameter controlling the quality of search.
    /// Defaults to 16 in FAISS and 10 in hnswlib.
    /// > It is called `ef` in the paper.
    std::size_t expansion = default_expansion_search();

    /// @brief Optional thread identifier for multi-threaded construction.
    std::size_t thread = 0;

    /// @brief Brute-forces exhaustive search over all entries in the index.
    bool exact = false;
};

struct copy_config_t {
    bool copy_vectors = true;
};

struct join_config_t {
    /// @brief Controls maximum number of proposals per man during stable marriage.
    std::size_t max_proposals = 0;
    /// @brief Hyper-parameter controlling the quality of search.
    /// Defaults to 16 in FAISS and 10 in hnswlib.
    /// > It is called `ef` in the paper.
    std::size_t expansion = default_expansion_search();
    /// @brief Brute-forces exhaustive search over all entries in the index.
    bool exact = false;
};

using file_header_t = byte_t[64];

/**
 *  @brief  Serialized binary representations of the USearch index start with metadata.
 *          Metadata is parsed into a `file_head_t`, containing the USearch package version,
 *          and the properties of the index.
 *
 *  It uses: 13 bytes for file versioning, 22 bytes for structural information = 35 bytes.
 *  The following 24 bytes contain binary size of the graph, of the vectors, and the checksum,
 *  leaving 5 bytes at the end vacant.
 */
struct file_head_t {

    // Versioning: 7 + 2 * 3 = 13 bytes
    using magic_t = char[7];
    using version_major_t = std::uint16_t;
    using version_minor_t = std::uint16_t;
    using version_patch_t = std::uint16_t;

    // Structural: 1 * 6 + 8 * 2 = 22 bytes
    using connectivity_t = std::uint8_t;
    using max_level_t = std::uint8_t;
    using vector_alignment_t = std::uint8_t;
    using bytes_per_label_t = std::uint8_t;
    using bytes_per_id_t = std::uint8_t;
    using size_t = std::uint64_t;
    using entry_idx_t = std::uint64_t;

    // Versioning:
    char const* magic;
    misaligned_ref_gt<version_major_t> version_major;
    misaligned_ref_gt<version_minor_t> version_minor;
    misaligned_ref_gt<version_patch_t> version_patch;

    // Structural:
    misaligned_ref_gt<metric_kind_t> metric;
    misaligned_ref_gt<connectivity_t> connectivity;
    misaligned_ref_gt<max_level_t> max_level;
    misaligned_ref_gt<vector_alignment_t> vector_alignment;
    misaligned_ref_gt<bytes_per_label_t> bytes_per_label;
    misaligned_ref_gt<bytes_per_id_t> bytes_per_id;
    misaligned_ref_gt<scalar_kind_t> scalar_kind;
    misaligned_ref_gt<size_t> size;
    misaligned_ref_gt<entry_idx_t> entry_idx;

    // Additional:
    misaligned_ref_gt<size_t> bytes_for_graphs;
    misaligned_ref_gt<size_t> bytes_for_vectors;
    misaligned_ref_gt<size_t> bytes_checksum;

    file_head_t(byte_t* ptr) noexcept
        : magic((char const*)exchange(ptr, ptr + sizeof(magic_t))),
          version_major(exchange(ptr, ptr + sizeof(version_major_t))),
          version_minor(exchange(ptr, ptr + sizeof(version_minor_t))),
          version_patch(exchange(ptr, ptr + sizeof(version_patch_t))),
          metric(exchange(ptr, ptr + sizeof(metric_kind_t))), connectivity(exchange(ptr, ptr + sizeof(connectivity_t))),
          max_level(exchange(ptr, ptr + sizeof(max_level_t))),
          vector_alignment(exchange(ptr, ptr + sizeof(vector_alignment_t))),
          bytes_per_label(exchange(ptr, ptr + sizeof(bytes_per_label_t))),
          bytes_per_id(exchange(ptr, ptr + sizeof(bytes_per_id_t))),
          scalar_kind(exchange(ptr, ptr + sizeof(scalar_kind_t))), size(exchange(ptr, ptr + sizeof(size_t))),
          entry_idx(exchange(ptr, ptr + sizeof(entry_idx_t))), bytes_for_graphs(exchange(ptr, ptr + sizeof(size_t))),
          bytes_for_vectors(exchange(ptr, ptr + sizeof(size_t))), bytes_checksum(exchange(ptr, ptr + sizeof(size_t))) {}
};

struct file_head_result_t {

    using magic_t = file_head_t::magic_t;
    using version_major_t = file_head_t::version_major_t;
    using version_minor_t = file_head_t::version_minor_t;
    using version_patch_t = file_head_t::version_patch_t;

    using connectivity_t = file_head_t::connectivity_t;
    using max_level_t = file_head_t::max_level_t;
    using vector_alignment_t = file_head_t::vector_alignment_t;
    using bytes_per_label_t = file_head_t::bytes_per_label_t;
    using bytes_per_id_t = file_head_t::bytes_per_id_t;
    using size_t = file_head_t::size_t;
    using entry_idx_t = file_head_t::entry_idx_t;

    // Versioning:
    version_major_t version_major;
    version_minor_t version_minor;
    version_patch_t version_patch;

    // Structural:
    metric_kind_t metric;
    connectivity_t connectivity;
    max_level_t max_level;
    vector_alignment_t vector_alignment;
    bytes_per_label_t bytes_per_label;
    bytes_per_id_t bytes_per_id;
    scalar_kind_t scalar_kind;
    size_t size;
    entry_idx_t entry_idx;

    // Additional:
    size_t bytes_for_graphs;
    size_t bytes_for_vectors;
    size_t bytes_checksum;

    error_t error;

    explicit operator bool() const noexcept { return !error; }
    file_head_result_t failed(error_t message) noexcept {
        error = std::move(message);
        return std::move(*this);
    }
};

static_assert(sizeof(file_header_t) == 64, "File header should be exactly 64 bytes");

/// @brief  C++17 and newer version deprecate the `std::result_of`
template <typename metric_at, typename... args_at>
using return_type_gt =
#if defined(USEARCH_DEFINED_CPP17)
    typename std::invoke_result<metric_at, args_at...>::type;
#else
    typename std::result_of<metric_at(args_at...)>::type;
#endif

/// @brief  OS-specific to wrap open file-descriptors/handles.
#if defined(USEARCH_DEFINED_WINDOWS)
struct viewed_file_t {
    HANDLE file_handle{};
    HANDLE mapping_handle{};
    void* ptr{};
    size_t length{};
    explicit operator bool() const noexcept { return mapping_handle != nullptr; }
};
#else
struct viewed_file_t {
    int file_descriptor{};
    void* ptr{};
    size_t length{};
    explicit operator bool() const noexcept { return file_descriptor != 0; }
};
#endif

struct dummy_predicate_t {
    template <typename match_at> constexpr bool operator()(match_at&&) const noexcept { return true; }
};

struct dummy_progress_t {
    inline void operator()(std::size_t /*progress*/, std::size_t /*total*/) const noexcept {}
};

struct dummy_executor_t {
    dummy_executor_t() noexcept {}
    std::size_t size() const noexcept { return 1; }

    template <typename thread_aware_function_at>
    void execute_bulk(std::size_t tasks, thread_aware_function_at&& thread_aware_function) noexcept {
        for (std::size_t task_idx = 0; task_idx != tasks; ++task_idx)
            thread_aware_function(0, task_idx);
    }

    template <typename thread_aware_function_at>
    void execute_bulk(thread_aware_function_at&& thread_aware_function) noexcept {
        thread_aware_function(0);
    }
};

struct dummy_label_to_label_mapping_t {
    struct member_ref_t {
        template <typename label_at> member_ref_t& operator=(label_at&&) noexcept { return *this; }
    };
    template <typename label_at> member_ref_t operator[](label_at&&) const noexcept { return {}; }
};

template <typename, typename at> struct has_reset_gt {
    static_assert(std::integral_constant<at, false>::value, "Second template parameter needs to be of function type.");
};

template <typename check_at, typename return_at, typename... args_at>
struct has_reset_gt<check_at, return_at(args_at...)> {
  private:
    template <typename at>
    static constexpr auto check(at*) ->
        typename std::is_same<decltype(std::declval<at>().reset(std::declval<args_at>()...)), return_at>::type;
    template <typename> static constexpr std::false_type check(...);

    typedef decltype(check<check_at>(0)) type;

  public:
    static constexpr bool value = type::value;
};

/**
 *  @brief  Checks if a certain class has a member function called `reset`.
 */
template <typename at> constexpr bool has_reset() { return has_reset_gt<at, void()>::value; }

/**
 *  @brief  Approximate Nearest Neighbors Search index using the
 *          Hierarchical Navigable Small World @b (HNSW) graphs algorithm.
 *
 *  @section Features
 *      - Thread-safe for concurrent construction.
 *      - Doesn't allocate new threads, and reuses the ones its called from.
 *      - Search for vectors of different dimensionality, if ::`metric_at` supports that.
 *
 *  @tparam metric_at
 *      A function responsible for computing the distance (dis-similarity) between two vectors.
 *      Can have following signatures:
 *          - `distance_t (*) (span_gt<scalar_t const>, span_gt<scalar_t const>)`
 *          - `distance_t (*) (scalar_t const *, scalar_t const *)`
 *
 *  @tparam label_at
 *      The type of unique labels to assign to vectors.
 *
 *  @tparam id_at
 *      The smallest unsigned integer type to address indexed elements.
 *      Can be a built-in `uint32_t`, `uint64_t`, or our custom `uint40_t`.
 *
 *  @tparam dynamic_allocator_at
 *      Dynamic memory allocator for temporary buffers, visits indicators, and
 *      priority queues, needed during construction and traversals of graphs.
 *      The allocated buffers may be uninitialized.
 *
 *  @tparam tape_allocator_at
 *      Potentially different memory allocator for primary allocations of nodes and vectors.
 *      It would never `deallocate` separate entries, and would only free all the space at once.
 *      The allocated buffers may be uninitialized.
 *
 *  @section Usage
 *
 *  @subsection Exceptions
 *
 *  None of the methods throw exceptions in the "Release" compilation mode.
 *  It may only `throw` if your memory ::dynamic_allocator_at or ::metric_at isn't
 *  safe to copy.
 *
 *  @section Implementation Details
 *
 *  Like every HNSW implementation, USearch builds levels of "Proximity Graphs".
 *  Every added vector forms a node in one or more levels of the graph.
 *  Every node is present in the base level. Every following level contains a smaller
 *  fraction of nodes. During search, the operation starts with the smaller levels
 *  and zooms-in on every following iteration of larger graph traversals.
 *
 *  Just one memory allocation is performed regardless of the number of levels.
 *  The adjacency lists across all levels are concatenated into that single buffer.
 *  That buffer starts with a "head", that stores the metadata, such as the
 *  tallest "level" of the graph that it belongs to, the external "label", and the
 *  number of "dimensions" in the vector.
 *
 *  @subsection Colocated Nodes
 *
 *  Every node contains some graph-related data, as well as the original vector.
 *  Assuming the vectors can get large, we allow separating the index from the vectors.
 *  They can either be stored in a single continuous block of memory, or in two separate
 *  locations. Vector storage can also be detached from `index_gt` and managed by the user.
 *  To properly serialize and deserialize, use the right `save()`, `load()`,  and `view()`
 *  overloads.
 *
 *  @subsection Missing Functionality
 *
 *  To simplify the implementation, the `index_gt` lacks endpoints to remove existing
 *  vectors. That, however, is solved by `index_punned_dense_gt`, which also adds automatic casting.
 *
 */
template <typename metric_at = ip_gt<float>,                    //
          typename label_at = std::int64_t,                     //
          typename id_at = std::uint32_t,                       //
          typename dynamic_allocator_at = std::allocator<char>, //
          typename tape_allocator_at = dynamic_allocator_at>    //
class index_gt {
  public:
    using metric_t = metric_at;
    using label_t = label_at;
    using id_t = id_at;
    using dynamic_allocator_t = dynamic_allocator_at;
    using tape_allocator_t = tape_allocator_at;
    static_assert(sizeof(label_t) >= sizeof(id_t), "Having tiny labels doesn't make sense.");

    using scalar_t = typename metric_t::scalar_t;
    using vector_view_t = span_gt<scalar_t const>;
    using distance_t = return_type_gt<metric_t, vector_view_t, vector_view_t>;

    struct member_cref_t {
        label_t label;
        vector_view_t vector;
        id_t id;
    };

    struct member_ref_t {
        misaligned_ref_gt<label_t> label;
        vector_view_t vector;
        id_t id;

        inline operator member_cref_t() const noexcept { return {label, vector, id}; }
    };

    template <typename ref_at, typename index_at> class member_iterator_gt {
        using ref_t = ref_at;
        using index_t = index_at;
        index_t* index_{};
        std::size_t offset_{};

        friend class index_gt;
        member_iterator_gt() noexcept {}
        member_iterator_gt(index_t* index, std::size_t offset) noexcept : index_(index), offset_(offset) {}

      public:
        using iterator_category = std::random_access_iterator_tag;
        using value_type = ref_t;
        using difference_type = std::ptrdiff_t;
        using pointer = void;
        using reference = ref_t;

        reference operator*() const noexcept {
            node_t node = index_->node_with_id_(offset_);
            return {node.label(), node.vector_view(), static_cast<id_t>(offset_)};
        }

        member_iterator_gt operator++(int) noexcept { return member_iterator_gt(index_, offset_ + 1); }
        member_iterator_gt operator--(int) noexcept { return member_iterator_gt(index_, offset_ - 1); }
        member_iterator_gt operator+(difference_type d) noexcept { return member_iterator_gt(index_, offset_ + d); }
        member_iterator_gt operator-(difference_type d) noexcept { return member_iterator_gt(index_, offset_ - d); }

        member_iterator_gt& operator++() noexcept {
            offset_ += 1;
            return *this;
        }
        member_iterator_gt& operator--() noexcept {
            offset_ -= 1;
            return *this;
        }
        member_iterator_gt& operator+=(difference_type d) noexcept {
            offset_ += d;
            return *this;
        }
        member_iterator_gt& operator-=(difference_type d) noexcept {
            offset_ -= d;
            return *this;
        }
        bool operator==(member_iterator_gt const& other) const noexcept {
            return index_ == other.index_ && offset_ == other.offset_;
        }
        bool operator!=(member_iterator_gt const& other) const noexcept {
            return index_ != other.index_ || offset_ != other.offset_;
        }
    };

    using member_iterator_t = member_iterator_gt<member_ref_t, index_gt>;
    using member_citerator_t = member_iterator_gt<member_cref_t, index_gt const>;

    // STL compatibility:
    using value_type = std::pair<label_t, distance_t>;
    using allocator_type = dynamic_allocator_t;
    using size_type = std::size_t;
    using difference_type = std::ptrdiff_t;
    using reference = member_ref_t;
    using const_reference = member_cref_t;
    using pointer = void;
    using const_pointer = void;
    using iterator = member_iterator_t;
    using const_iterator = member_citerator_t;
    using reverse_iterator = std::reverse_iterator<member_iterator_t>;
    using reverse_const_iterator = std::reverse_iterator<member_citerator_t>;

  private:
    using neighbors_count_t = std::uint32_t;
    using dim_t = std::uint32_t;
    using level_t = std::int32_t;

    using allocator_traits_t = std::allocator_traits<dynamic_allocator_t>;
    using byte_t = typename dynamic_allocator_t::value_type;
    static_assert(sizeof(byte_t) == 1, //
                  "Primary allocator must allocate separate addressable bytes");

    using tape_allocator_traits_t = std::allocator_traits<tape_allocator_t>;
    static_assert(sizeof(typename tape_allocator_traits_t::value_type) == 1, //
                  "Tape allocator must allocate separate addressable bytes");

    /**
     *  @brief  How much larger (number of neighbors per node) will
     *          the base level be compared to other levels.
     */
    static constexpr std::size_t base_level_multiple_() { return 2; }

    /**
     *  @brief  How many bytes of memory are needed to form the "head" of the node.
     */
    static constexpr std::size_t node_head_bytes_() { return sizeof(label_t) + sizeof(dim_t) + sizeof(level_t); }

    using visits_bitset_t = visits_bitset_gt<dynamic_allocator_t>;

    struct precomputed_constants_t {
        double inverse_log_connectivity{};
        std::size_t connectivity_max_base{};
        std::size_t neighbors_bytes{};
        std::size_t neighbors_base_bytes{};
    };
    struct candidate_t {
        distance_t distance;
        id_t id;
    };
    struct compare_by_distance_t {
        inline bool operator()(candidate_t a, candidate_t b) const noexcept { return a.distance < b.distance; }
    };

    using candidates_view_t = span_gt<candidate_t const>;
    using candidates_allocator_t = typename allocator_traits_t::template rebind_alloc<candidate_t>;
    using top_candidates_t = sorted_buffer_gt<candidate_t, compare_by_distance_t, candidates_allocator_t>;
    using next_candidates_t = max_heap_gt<candidate_t, compare_by_distance_t, candidates_allocator_t>;

    /**
     *  @brief  A loosely-structured handle for every node. One such node is created for every vector.
     *          To minimize memory usage and maximize the number of entries per cache-line, it only
     *          stores to pointers. To reinterpret those into a structured `node_t` more
     *          information is needed from the parent `index_gt`.
     */
    class node_t {
        byte_t* tape_{};
        scalar_t* vector_{};

      public:
        explicit node_t(byte_t* tape, scalar_t* vector) noexcept : tape_(tape), vector_(vector) {}
        byte_t* tape() const noexcept { return tape_; }
        scalar_t* vector() const noexcept { return vector_; }
        byte_t* neighbors_tape() const noexcept { return tape_ + node_head_bytes_(); }

        node_t() = default;
        node_t(node_t const&) = default;
        node_t& operator=(node_t const&) = default;

        misaligned_ref_gt<label_t> label() const noexcept { return {tape_}; }
        misaligned_ref_gt<dim_t> dim() const noexcept { return {tape_ + sizeof(label_t)}; }
        misaligned_ref_gt<level_t> level() const noexcept { return {tape_ + sizeof(label_t) + sizeof(dim_t)}; }

        void label(label_t v) noexcept { return misaligned_store<label_t>(tape_, v); }
        void dim(dim_t v) noexcept { return misaligned_store<dim_t>(tape_ + sizeof(label_t), v); }
        void level(level_t v) noexcept { return misaligned_store<level_t>(tape_ + sizeof(label_t) + sizeof(dim_t), v); }

        operator vector_view_t() const noexcept { return {vector(), dim()}; }
        vector_view_t vector_view() const noexcept { return {vector(), dim()}; }
        explicit operator bool() const noexcept { return tape_; }
    };

    /**
     *  @brief  A slice of the node's tape, containing a the list of neighbors
     *          for a node in a single graph level. It's pre-allocated to fit
     *          as many neighbors IDs, as may be needed at the target level,
     *          and starts with a single integer `neighbors_count_t` counter.
     */
    class neighbors_ref_t {
        byte_t* tape_;

        static constexpr std::size_t shift(std::size_t i = 0) { return sizeof(neighbors_count_t) + sizeof(id_t) * i; }

      public:
        neighbors_ref_t(byte_t* tape) noexcept : tape_(tape) {}
        misaligned_ptr_gt<id_t> begin() noexcept { return tape_ + shift(); }
        misaligned_ptr_gt<id_t> end() noexcept { return begin() + size(); }
        misaligned_ptr_gt<id_t const> begin() const noexcept { return tape_ + shift(); }
        misaligned_ptr_gt<id_t const> end() const noexcept { return begin() + size(); }
        id_t operator[](std::size_t i) const noexcept { return misaligned_load<id_t>(tape_ + shift(i)); }
        std::size_t size() const noexcept { return misaligned_load<neighbors_count_t>(tape_); }
        void clear() noexcept { misaligned_store<neighbors_count_t>(tape_, 0); }
        void push_back(id_t id) noexcept {
            neighbors_count_t n = misaligned_load<neighbors_count_t>(tape_);
            misaligned_store<id_t>(tape_ + shift(n), id);
            misaligned_store<neighbors_count_t>(tape_, n + 1);
        }
    };

    /**
     *  @brief  A package of all kinds of temporary data-structures, that the threads
     *          would reuse to process requests. Similar to having all of those as
     *          separate `thread_local` global variables.
     */
    struct usearch_align_m context_t {
        top_candidates_t top_candidates{};
        next_candidates_t next_candidates{};
        visits_bitset_t visits{};
        std::default_random_engine level_generator{};
        metric_t metric{};
        std::size_t iteration_cycles{};
        std::size_t measurements_count{};

        inline distance_t measure(vector_view_t a, vector_view_t b) noexcept {
            measurements_count++;
            return metric(a, b);
        }
    };

    index_config_t config_{};
    index_limits_t limits_{};
    metric_t metric_{};
    mutable dynamic_allocator_t dynamic_allocator_{};
    tape_allocator_t tape_allocator_{};
    precomputed_constants_t pre_{};
    viewed_file_t viewed_file_{};

    usearch_align_m mutable std::atomic<std::size_t> capacity_{};
    usearch_align_m mutable std::atomic<std::size_t> size_{};

    /// @brief  Controls access to `max_level_` and `entry_id_`.
    ///         If any thread is updating those values, no other threads can `add()` or `search()`.
    std::mutex global_mutex_{};
    level_t max_level_{};
    id_t entry_id_{};

    using nodes_allocator_t = typename allocator_traits_t::template rebind_alloc<node_t>;
    node_t* nodes_{};
    mutable visits_bitset_t nodes_mutexes_{};

    using contexts_allocator_t = typename allocator_traits_t::template rebind_alloc<context_t>;
    context_t* contexts_{};

  public:
    std::size_t connectivity() const noexcept { return config_.connectivity; }
    std::size_t capacity() const noexcept { return capacity_; }
    std::size_t size() const noexcept { return size_; }
    std::size_t max_level() const noexcept { return static_cast<std::size_t>(max_level_); }
    index_config_t const& config() const noexcept { return config_; }
    index_limits_t const& limits() const noexcept { return limits_; }
    bool is_immutable() const noexcept { return bool(viewed_file_); }

    /**
     *  @section Exceptions
     *      Doesn't throw, unless the ::metric's and ::allocators's throw on copy-construction.
     */
    explicit index_gt(index_config_t config = {}, metric_t metric = {}, dynamic_allocator_t allocator = {},
                      tape_allocator_t tape_allocator = {}) noexcept
        : config_(config), limits_(0, 0), metric_(metric), dynamic_allocator_(std::move(allocator)),
          tape_allocator_(std::move(tape_allocator)), pre_(precompute_(config)), size_(0u), max_level_(-1),
          entry_id_(0u), nodes_(nullptr), nodes_mutexes_(), contexts_(nullptr) {}

    /**
     *  @brief  Clones the structure with the same hyper-parameters, but without contents.
     */
    index_gt fork() noexcept { return index_gt{config_, metric_, dynamic_allocator_}; }

    ~index_gt() noexcept { reset(); }

    index_gt(index_gt&& other) noexcept { swap(other); }

    index_gt& operator=(index_gt&& other) noexcept {
        swap(other);
        return *this;
    }

    struct copy_result_t {
        error_t error;
        index_gt index;

        explicit operator bool() const noexcept { return !error; }
        copy_result_t failed(error_t message) noexcept {
            error = std::move(message);
            return std::move(*this);
        }
    };

    copy_result_t copy(copy_config_t /*config*/ = {}) const noexcept {
        copy_result_t result;
        index_gt& other = result.index;
        other = index_gt(config_, metric_, dynamic_allocator_, tape_allocator_);
        if (!other.reserve(limits_))
            return result.failed("Failed to reserve the contexts");

        // Now all is left - is to allocate new `node_t` instances and populate
        // the `other.nodes_` array into it.
        for (std::size_t i = 0; i != size_; ++i)
            other.nodes_[i] = other.node_make_copy_(node_bytes_split_(nodes_[i]));

        other.size_ = size_.load();
        other.max_level_ = max_level_;
        other.entry_id_ = entry_id_;
        return result;
    }

    member_citerator_t cbegin() const noexcept { return {this, 0}; }
    member_citerator_t cend() const noexcept { return {this, size()}; }
    member_citerator_t begin() const noexcept { return {this, 0}; }
    member_citerator_t end() const noexcept { return {this, size()}; }
    member_iterator_t begin() noexcept { return {this, 0}; }
    member_iterator_t end() noexcept { return {this, size()}; }

    member_ref_t at(std::size_t i) noexcept {
        return {nodes_[i].label(), nodes_[i].vector_view(), static_cast<id_t>(i)};
    }

    member_cref_t at(std::size_t i) const noexcept {
        return {nodes_[i].label(), nodes_[i].vector_view(), static_cast<id_t>(i)};
    }

    dynamic_allocator_t const& dynamic_allocator() const noexcept { return dynamic_allocator_; }
    tape_allocator_t const& tape_allocator() const noexcept { return tape_allocator_; }

#pragma region Adjusting Configuration

    /**
     *  @brief  Erases all the vectors from the index.
     *          Will change `size()` to zero, but will keep the same `capacity()`.
     *          Will keep the number of available threads/contexts the same as it was.
     */
    void clear() noexcept {
        if (!has_reset<tape_allocator_t>()) {
            std::size_t n = size_;
            for (std::size_t i = 0; i != n; ++i)
                node_free_(i);
        } else
            tape_allocator_.deallocate(nullptr, 0);
        size_ = 0;
        max_level_ = -1;
        entry_id_ = 0u;
    }

    /**
     *  @brief  Erases all the vectors from the index, also deallocating the registry.
     *          Will change both `size()` and `capacity()` to zero.
     *          Will deallocate all threads/contexts.
     */
    void reset() noexcept {
        clear();

        if (nodes_)
            nodes_allocator_t{}.deallocate(exchange(nodes_, nullptr), limits_.members);
        if (contexts_) {
            for (std::size_t i = 0; i != limits_.threads(); ++i)
                contexts_[i].~context_t();
            contexts_allocator_t{}.deallocate(exchange(contexts_, nullptr), limits_.threads());
        }
        limits_ = index_limits_t{0, 0};
        capacity_ = 0;
        reset_view_();
    }

    /**
     *  @brief  Swaps the underlying memory buffers and thread contexts.
     */
    void swap(index_gt& other) noexcept {
        std::swap(config_, other.config_);
        std::swap(limits_, other.limits_);
        std::swap(metric_, other.metric_);
        std::swap(dynamic_allocator_, other.dynamic_allocator_);
        std::swap(tape_allocator_, other.tape_allocator_);
        std::swap(pre_, other.pre_);
        std::swap(viewed_file_, other.viewed_file_);
        std::swap(max_level_, other.max_level_);
        std::swap(entry_id_, other.entry_id_);
        std::swap(nodes_, other.nodes_);
        std::swap(nodes_mutexes_, other.nodes_mutexes_);
        std::swap(contexts_, other.contexts_);

        // Non-atomic parts.
        std::size_t capacity_copy = capacity_;
        std::size_t size_copy = size_;
        capacity_ = other.capacity_.load();
        size_ = other.size_.load();
        other.capacity_ = capacity_copy;
        other.size_ = size_copy;
    }

    /**
     *  @brief  Increases the `capacity()` of the index to allow adding more vectors.
     *  @return `true` on success, `false` on memory allocation errors.
     */
    bool reserve(index_limits_t limits) usearch_noexcept_m {

        if (limits.threads_add <= limits_.threads_add          //
            && limits.threads_search <= limits_.threads_search //
            && limits.members <= limits_.members)
            return true;

        if (!nodes_mutexes_.resize(limits.members))
            return false;

        nodes_allocator_t node_allocator;
        node_t* new_nodes = node_allocator.allocate(limits.members);
        if (!new_nodes)
            return false;

        std::size_t limits_threads = limits.threads();
        contexts_allocator_t context_allocator;
        context_t* new_contexts = context_allocator.allocate(limits_threads);
        if (!new_contexts) {
            node_allocator.deallocate(new_nodes, limits.members);
            return false;
        }
        for (std::size_t i = 0; i != limits_threads; ++i) {
            context_t& context = new_contexts[i];
            new (&context) context_t();
            context.metric = metric_;
            if (!context.visits.resize(limits.members)) {
                for (std::size_t j = 0; j != i; ++j)
                    context.visits.reset();
                node_allocator.deallocate(new_nodes, limits.members);
                context_allocator.deallocate(new_contexts, limits_threads);
                return false;
            }
        }

        // We have passed all the require memory allocations.
        // The remaining code can't fail. Let's just reuse some of our existing buffers.
        for (std::size_t i = 0; i != limits_.threads(); ++i) {
            context_t& old_context = contexts_[i];
            context_t& context = new_contexts[i];
            std::swap(old_context.top_candidates, context.top_candidates);
            std::swap(old_context.next_candidates, context.next_candidates);
            std::swap(old_context.iteration_cycles, context.iteration_cycles);
            std::swap(old_context.measurements_count, context.measurements_count);
            old_context.visits.reset();
        }

        // Move the nodes info, and deallocate previous buffers.
        if (nodes_)
            std::memcpy(new_nodes, nodes_, sizeof(node_t) * size()), node_allocator.deallocate(nodes_, limits_.members);
        if (contexts_)
            context_allocator.deallocate(contexts_, limits_.threads());

        limits_ = limits;
        capacity_ = limits.members;
        nodes_ = new_nodes;
        contexts_ = new_contexts;
        return true;
    }

    /**
     *  @brief  Optimizes configuration options to fit the maximum number
     *          of neighbors in CPU-cache-aligned buffers.
     */
    static index_config_t optimize(index_config_t config) noexcept {
        precomputed_constants_t pre = precompute_(config);
        std::size_t bytes_per_node_base = node_head_bytes_() + pre.neighbors_base_bytes;
        std::size_t rounded_size = divide_round_up<64>(bytes_per_node_base) * 64;
        std::size_t added_connections = (rounded_size - bytes_per_node_base) / sizeof(id_t);
        config.connectivity = config.connectivity + added_connections / base_level_multiple_();
        return config;
    }

#pragma endregion

#pragma region Construction and Search

    struct add_result_t {
        error_t error{};
        std::size_t new_size{};
        std::size_t cycles{};
        std::size_t measurements{};
        id_t id{};

        explicit operator bool() const noexcept { return !error; }
        add_result_t failed(error_t message) noexcept {
            error = std::move(message);
            return std::move(*this);
        }
    };

    struct match_t {
        member_cref_t member;
        distance_t distance;
    };

    class search_result_t {
        index_gt const& index_;
        top_candidates_t& top_;

        friend class index_gt;
        inline search_result_t(index_gt const& index, top_candidates_t& top) noexcept : index_(index), top_(top) {}

      public:
        std::size_t count{};
        std::size_t cycles{};
        std::size_t measurements{};
        error_t error{};

        // todo: this is a hack to get a handle to a failed search_result_t without changing its member types
        // given that search_result_t can represent a failed result (which implies no valid top_candidates_t &top_),
        // the top_ probably needs to be a pointer.
        inline search_result_t(index_gt const& index) noexcept
            : index_(index), top_(index.contexts_[0].top_candidates) {}
        inline search_result_t(search_result_t&&) = default;
        inline search_result_t& operator=(search_result_t&&) = default;

        explicit operator bool() const noexcept { return !error; }
        search_result_t failed(error_t message) noexcept {
            error = std::move(message);
            return std::move(*this);
        }

        inline operator std::size_t() const noexcept { return count; }
        inline std::size_t size() const noexcept { return count; }
        inline bool empty() const noexcept { return !count; }
        inline match_t operator[](std::size_t i) const noexcept { return at(i); }
        inline match_t front() const noexcept { return at(0); }
        inline match_t back() const noexcept { return at(count - 1); }
        inline bool contains(label_t label) const noexcept {
            for (std::size_t i = 0; i != count; ++i)
                if (at(i).member.label == label)
                    return true;
            return false;
        }
        inline match_t at(std::size_t i) const noexcept {
            candidate_t const* top_ordered = top_.data();
            candidate_t candidate = top_ordered[i];
            node_t node = index_.node_with_id_(candidate.id);
            return {member_cref_t{node.label(), node.vector_view(), candidate.id}, candidate.distance};
        }
        inline std::size_t dump_to(label_t* labels, distance_t* distances) const noexcept {
            for (std::size_t i = 0; i != count; ++i) {
                match_t result = operator[](i);
                labels[i] = result.member.label;
                distances[i] = result.distance;
            }
            return count;
        }
        inline std::size_t dump_to(label_t* labels) const noexcept {
            for (std::size_t i = 0; i != count; ++i) {
                match_t result = operator[](i);
                labels[i] = result.member.label;
            }
            return count;
        }
    };

    /**
     *  @brief Inserts a new vector into the index. Thread-safe.
     *
     *  @param[in] label External identifier/name/descriptor for the vector.
     *  @param[in] vector Contiguous range of scalars forming a vector view.
     *  @param[in] config Configuration options for this specific operation.
     */
    add_result_t add(label_t label, vector_view_t vector, add_config_t config = {}) usearch_noexcept_m {

        usearch_assert_m(!is_immutable(), "Can't add to an immutable index");
        add_result_t result;

        // Make sure we have enough local memory to perform this request
        context_t& context = contexts_[config.thread];
        top_candidates_t& top = context.top_candidates;
        next_candidates_t& next = context.next_candidates;
        top.clear();
        next.clear();

        // The top list needs one more slot than the connectivity of the base level
        // for the heuristic, that tries to squeeze one more element into saturated list.
        std::size_t top_limit = (std::max)(base_level_multiple_() * config_.connectivity + 1, config.expansion);
        if (!top.reserve(top_limit))
            return result.failed("Out of memory!");
        if (!next.reserve(config.expansion))
            return result.failed("Out of memory!");

        // Determining how much memory to allocate for the node depends on the target level
        std::unique_lock<std::mutex> new_level_lock(global_mutex_);
        level_t max_level_copy = max_level_; // Copy under lock
        id_t entry_id_copy = entry_id_;      // Copy under lock
        level_t target_level = choose_random_level_(context.level_generator);
        if (target_level <= max_level_copy)
            new_level_lock.unlock();

        // Allocate the neighbors
        node_t node = node_make_(label, vector, target_level, config.store_vector);
        if (!node)
            return result.failed("Out of memory!");
        std::size_t old_size = size_.fetch_add(1);
        id_t new_id = static_cast<id_t>(old_size);
        nodes_[old_size] = node;
        result.new_size = old_size + 1;
        result.id = new_id;
        node_lock_t new_lock = node_lock_(old_size);

        // Do nothing for the first element
        if (!new_id) {
            entry_id_ = new_id;
            max_level_ = target_level;
            return result;
        }

        // Pull stats
        result.measurements = context.measurements_count;
        result.cycles = context.iteration_cycles;

        connect_node_across_levels_(new_id, vector, entry_id_copy, max_level_copy, target_level, config, context);

        // Normalize stats
        result.measurements = context.measurements_count - result.measurements;
        result.cycles = context.iteration_cycles - result.cycles;

        // Updating the entry point if needed
        if (target_level > max_level_copy) {
            entry_id_ = new_id;
            max_level_ = target_level;
        }
        return result;
    }

    /**
     *  @brief Update an existing entry, replacing a vector and a label. Thread-safe.
     *
     *  @param[in] old_id Existing internal identifier for a node to be replaced.
     *  @param[in] label External identifier/name/descriptor for the vector.
     *  @param[in] vector Contiguous range of scalars forming a vector view.
     *  @param[in] config Configuration options for this specific operation.
     */
    add_result_t update(id_t old_id, label_t label, vector_view_t vector, add_config_t config = {}) usearch_noexcept_m {

        usearch_assert_m(!is_immutable(), "Can't add to an immutable index");
        add_result_t result;

        // Make sure we have enough local memory to perform this request
        context_t& context = contexts_[config.thread];
        top_candidates_t& top = context.top_candidates;
        next_candidates_t& next = context.next_candidates;
        top.clear();
        next.clear();

        // The top list needs one more slot than the connectivity of the base level
        // for the heuristic, that tries to squeeze one more element into saturated list.
        std::size_t top_limit = (std::max)(base_level_multiple_() * config_.connectivity + 1, config.expansion);
        if (!top.reserve(top_limit))
            return result.failed("Out of memory!");
        if (!next.reserve(config.expansion))
            return result.failed("Out of memory!");

        node_lock_t new_lock = node_lock_(old_id);
        node_t node = node_with_id_(old_id);

        // Pull stats
        result.measurements = context.measurements_count;
        result.cycles = context.iteration_cycles;

        connect_node_across_levels_(old_id, vector, entry_id_, max_level_, node.level(), config, context);
        node.label(label);

        // Normalize stats
        result.measurements = context.measurements_count - result.measurements;
        result.cycles = context.iteration_cycles - result.cycles;

        return result;
    }

    /**
     *  @brief Searches for the closest elements to the given ::query. Thread-safe.
     *
     *  @param[in] query Contiguous range of scalars forming a vector view.
     *  @param[in] wanted The upper bound for the number of results to return.
     *  @param[in] config Configuration options for this specific operation.
     *  @param[in] predicate Optional filtering predicate for `member_cref_t`.
     *  @return Smart object referencing temporary memory. Valid until next `search()` or `add()`.
     */
    template <typename predicate_at = dummy_predicate_t>
    search_result_t search( //
        vector_view_t query, std::size_t wanted, search_config_t config = {},
        predicate_at&& predicate = dummy_predicate_t{}) const noexcept {

        context_t& context = contexts_[config.thread];
        top_candidates_t& top = context.top_candidates;
        search_result_t result{*this, top};
        if (!size_)
            return result;

        // Go down the level, tracking only the closest match
        result.measurements = context.measurements_count;
        result.cycles = context.iteration_cycles;

        if (config.exact) {
            if (!top.reserve(wanted))
                return result.failed("Out of memory!");
            search_exact_(query, wanted, context, std::forward<predicate_at>(predicate));
        } else {
            next_candidates_t& next = context.next_candidates;
            std::size_t expansion = (std::max)(config.expansion, wanted);
            if (!next.reserve(expansion))
                return result.failed("Out of memory!");
            if (!top.reserve(expansion))
                return result.failed("Out of memory!");

            id_t closest_id = search_for_one_(entry_id_, query, max_level_, 0, context);
            // For bottom layer we need a more optimized procedure
            if (!search_to_find_in_base_(closest_id, query, expansion, context, std::forward<predicate_at>(predicate)))
                return result.failed("Out of memory!");
        }

        top.sort_ascending();
        top.shrink(wanted);

        // Normalize stats
        result.measurements = context.measurements_count - result.measurements;
        result.cycles = context.iteration_cycles - result.cycles;
        result.count = top.size();
        return result;
    }

#pragma endregion

#pragma region Metadata

    struct stats_t {
        std::size_t nodes;
        std::size_t edges;
        std::size_t max_edges;
        std::size_t allocated_bytes;
    };

    stats_t stats() const noexcept {
        stats_t result{};
        result.nodes = size();
        for (std::size_t i = 0; i != result.nodes; ++i) {
            node_t node = node_with_id_(i);
            std::size_t max_edges = node.level() * config_.connectivity + base_level_multiple_() * config_.connectivity;
            std::size_t edges = 0;
            for (level_t level = 0; level <= node.level(); ++level)
                edges += neighbors_(node, level).size();

            result.allocated_bytes += node_bytes_(node);
            result.edges += edges;
            result.max_edges += max_edges;
        }
        return result;
    }

    stats_t stats(std::size_t level) const noexcept {
        stats_t result{};
        result.nodes = size();

        std::size_t neighbors_bytes = !level ? pre_.neighbors_base_bytes : pre_.neighbors_bytes;
        for (std::size_t i = 0; i != result.nodes; ++i) {
            node_t node = node_with_id_(i);
            if (static_cast<std::size_t>(node.level()) < level)
                continue;

            result.edges += neighbors_(node, level).size();
            result.allocated_bytes += node_head_bytes_() + node_vector_bytes_(node) + neighbors_bytes;
        }

        std::size_t max_edges_per_node = level ? config_.connectivity : base_level_multiple_() * config_.connectivity;
        result.max_edges = result.nodes * max_edges_per_node;
        return result;
    }

    /**
     *  @brief  A relatively accurate lower bound on the amount of memory consumed by the system.
     *          In practice it's error will be below 10%.
     */
    std::size_t memory_usage(std::size_t allocator_entry_bytes = default_allocator_entry_bytes()) const noexcept {
        std::size_t total = 0;
        if (!viewed_file_) {
            stats_t s = stats();
            total += s.allocated_bytes;
            total += s.nodes * allocator_entry_bytes;
        }

        // Temporary data-structures, proportional to the number of nodes:
        total += limits_.members * sizeof(node_t) + allocator_entry_bytes;

        // Temporary data-structures, proportional to the number of threads:
        total += limits_.threads() * sizeof(context_t) + allocator_entry_bytes * 3;
        return total;
    }

    std::size_t memory_usage_per_node(dim_t dim, level_t level) const noexcept {
        return node_capacity_bytes_(dim, level);
    }

    void change_metric(metric_t const& m) noexcept {
        metric_ = m;
        for (std::size_t i = 0; i != limits_.threads(); ++i)
            contexts_[i].metric = metric_;
    }

#pragma endregion

#pragma region Serialization

    struct serialization_result_t {
        error_t error;

        explicit operator bool() const noexcept { return !error; }
        serialization_result_t failed(error_t message) noexcept {
            error = std::move(message);
            return std::move(*this);
        }
    };

    /**
     *  @brief  Saves serialized binary index representation to disk,
     *          co-locating vectors and neighbors lists.
     *          Available on Linux, MacOS, Windows.
     */
    template <typename progress_at = dummy_progress_t>
    serialization_result_t save(char const* file_path, progress_at&& progress = {}) const noexcept {

        // Make sure we have right to write to that file
        serialization_result_t result;
        std::FILE* file = std::fopen(file_path, "wb");
        if (!file)
            return result.failed(std::strerror(errno));

        // Prepare the header with metadata
        file_header_t state_buffer{};
        std::memset(state_buffer, 0, sizeof(file_header_t));
        file_head_t state{state_buffer};
        std::memcpy(state_buffer, default_magic(), std::strlen(default_magic()));

        // Mark compatibility
        state.version_major = USEARCH_VERSION_MAJOR;
        state.version_minor = USEARCH_VERSION_MINOR;
        state.version_patch = USEARCH_VERSION_PATCH;
        state.metric = metric_.kind();

        // Describe state
        state.connectivity = config_.connectivity;
        state.max_level = max_level_;
        state.vector_alignment = config_.vector_alignment;
        state.bytes_per_label = sizeof(label_t);
        state.bytes_per_id = sizeof(id_t);
        state.scalar_kind = metric_.scalar_kind();
        state.size = size_;
        state.entry_idx = entry_id_;

        // Augment with metadata
        std::size_t graphs_bytes = 0;
        std::size_t vectors_bytes = 0;
        for (std::size_t i = 0; i != state.size; ++i) {
            node_t node = node_with_id_(i);
            std::size_t node_bytes = node_bytes_(node);
            std::size_t node_vector_bytes = node_vector_bytes_(node);
            graphs_bytes += node_bytes - node_vector_bytes;
            vectors_bytes += node_vector_bytes;
        }
        state.bytes_for_graphs = graphs_bytes;
        state.bytes_for_vectors = vectors_bytes;
        state.bytes_checksum = 0;

        // Perform serialization
        auto write_chunk = [&](void* begin, std::size_t length) {
            std::size_t written = std::fwrite(begin, length, 1, file);
            if (!written) {
                std::fclose(file);
                result.failed(std::strerror(errno));
            }
        };

        // Write the header
        write_chunk(&state_buffer[0], sizeof(file_header_t));
        if (result.error)
            return result;

        // Serialize node headers first
        for (std::size_t i = 0; i != state.size; ++i) {
            node_t node = node_with_id_(i);
            write_chunk(node.tape(), node_head_bytes_() + node_neighbors_bytes_(node));
            if (result.error)
                return result;
        }

        // Then, serialize vectors into aligned address
        std::size_t offset = std::ftell(file);
        std::fseek(file, config_.vector_alignment - offset % config_.vector_alignment, SEEK_CUR);
        for (std::size_t i = 0; i != state.size; ++i) {
            node_t node = node_with_id_(i);
            write_chunk(node.vector(), node_vector_bytes_(node));
            if (result.error)
                return result;
            progress(i, state.size);
        }

        std::fclose(file);
        return {};
    }

    /**
     *  @brief  Loads the serialized binary index representation from disk,
     *          copying both vectors and neighbors lists into RAM.
     *          Available on Linux, MacOS, Windows.
     */
    template <typename progress_at = dummy_progress_t>
    serialization_result_t load(char const* file_path, progress_at&& progress = {}) noexcept {

        // Remove previously stored objects
        reset();

        // Start parsing the files
        serialization_result_t result;
        file_header_t state_buffer{};
        std::FILE* file = std::fopen(file_path, "rb");
        if (!file)
            return result.failed(std::strerror(errno));

        auto read_chunk = [&](void* begin, std::size_t length) {
            std::size_t read = std::fread(begin, length, 1, file);
            if (!read) {
                std::fclose(file);
                result.failed(std::strerror(errno));
            }
        };

        // Read the header
        {
            read_chunk(&state_buffer[0], sizeof(file_header_t));
            if (result.error)
                return result;

            file_head_t state{state_buffer};
            if (state.bytes_per_label != sizeof(label_t)) {
                std::fclose(file);
                return result.failed("Incompatible label type!");
            }
            if (state.bytes_per_id != sizeof(id_t)) {
                std::fclose(file);
                return result.failed("Incompatible ID type!");
            }

            config_.connectivity = state.connectivity;
            config_.vector_alignment = state.vector_alignment;
            pre_ = precompute_(config_);

            index_limits_t limits;
            limits.members = state.size;
            if (!reserve(limits)) {
                std::fclose(file);
                return result.failed("Out of memory");
            }
            size_ = state.size;
            max_level_ = static_cast<level_t>(state.max_level);
            entry_id_ = static_cast<id_t>(state.entry_idx);
        }

        // Load node headers first
        for (std::size_t i = 0; i != size_; ++i) {
            label_t label;
            dim_t dim;
            level_t level;
            read_chunk(&label, sizeof(label));
            if (result.error)
                return result;
            read_chunk(&dim, sizeof(dim));
            if (result.error)
                return result;
            read_chunk(&level, sizeof(level));
            if (result.error)
                return result;

            node_t node = node_malloc_(dim, level);
            node.label(label);
            node.dim(dim);
            node.level(level);
            read_chunk(node.tape() + node_head_bytes_(), node_neighbors_bytes_(level));
            if (result.error)
                return result;
            nodes_[i] = node;
        }

        // Then, load vectors from aligned address
        std::size_t offset = std::ftell(file);
        std::fseek(file, config_.vector_alignment - offset % config_.vector_alignment, SEEK_CUR);
        for (std::size_t i = 0; i != size_; ++i) {
            read_chunk(nodes_[i].vector(), node_vector_bytes_(nodes_[i].dim()));
            if (result.error)
                return result;
            progress(i, size_);
        }

        std::fclose(file);
        reset_view_();
        return {};
    }

    /**
     *  @brief  Memory-maps the serialized binary index representation from disk,
     *          @b without copying the vectors and neighbors lists into RAM.
     *          Available on Linux, MacOS, but @b not on Windows.
     */
    template <typename progress_at = dummy_progress_t>
    serialization_result_t view(char const* file_path, progress_at&& progress = {}) noexcept {

        // Remove previously stored objects
        reset();

        // Start parsing the files
        serialization_result_t result;

#if defined(USEARCH_DEFINED_WINDOWS)

        HANDLE file_handle =
            CreateFile(file_path, GENERIC_READ, FILE_SHARE_READ, 0, OPEN_EXISTING, FILE_ATTRIBUTE_NORMAL, 0);
        if (file_handle == INVALID_HANDLE_VALUE)
            return result.failed("Opening file failed!");

        size_t file_length = GetFileSize(file_handle, 0);
        HANDLE mapping_handle = CreateFileMapping(file_handle, 0, PAGE_READONLY, 0, 0, 0);
        if (mapping_handle == 0) {
            CloseHandle(file_handle);
            return result.failed("Mapping file failed!");
        }

        byte_t* file = (byte_t*)MapViewOfFile(mapping_handle, FILE_MAP_READ, 0, 0, file_length);
        if (file == 0) {
            CloseHandle(mapping_handle);
            CloseHandle(file_handle);
            return result.failed("View the map failed!");
        }
        viewed_file_.file_handle = file_handle;
        viewed_file_.mapping_handle = mapping_handle;
        viewed_file_.ptr = file;
        viewed_file_.length = file_length;
#else

#if defined(USEARCH_DEFINED_LINUX)
        int descriptor = open(file_path, O_RDONLY | O_NOATIME);
#else
        int descriptor = open(file_path, O_RDONLY);
#endif

        // Estimate the file size
        struct stat file_stat;
        int fstat_status = fstat(descriptor, &file_stat);
        if (fstat_status < 0) {
            close(descriptor);
            return result.failed(std::strerror(errno));
        }

        // Map the entire file
        byte_t* file = (byte_t*)mmap(NULL, file_stat.st_size, PROT_READ, MAP_PRIVATE, descriptor, 0);
        if (file == MAP_FAILED) {
            close(descriptor);
            return result.failed(std::strerror(errno));
        }
        viewed_file_.file_descriptor = descriptor;
        viewed_file_.ptr = file;
        viewed_file_.length = file_stat.st_size;
#endif // Platform specific code

        // Read the header
        {
            file_head_t state{file};
            if (state.bytes_per_label != sizeof(label_t)) {
                reset_view_();
                return result.failed("Incompatible label type!");
            }
            if (state.bytes_per_id != sizeof(id_t)) {
                reset_view_();
                return result.failed("Incompatible ID type!");
            }

            config_.connectivity = state.connectivity;
            config_.vector_alignment = state.vector_alignment;
            pre_ = precompute_(config_);

            index_limits_t limits;
            limits.members = state.size;
            limits.threads_add = 0;
            if (!reserve(limits))
                return result.failed("Out of memory!");

            size_ = state.size;
            max_level_ = static_cast<level_t>(state.max_level);
            entry_id_ = static_cast<id_t>(state.entry_idx);
        }

        // First, locate every node headers packed into file
        std::size_t progress_bytes = sizeof(file_header_t);
        for (std::size_t i = 0; i != size_; ++i) {
            byte_t* tape = (byte_t*)(file + progress_bytes);
            level_t level = misaligned_load<level_t>(tape + sizeof(label_t) + sizeof(dim_t));

            nodes_[i] = node_t{tape, nullptr};
            progress_bytes += node_head_bytes_() + node_neighbors_bytes_(level);
        }

        // Then, locate every vector packed into file. Note, vectors are serialized in aligned address
        progress_bytes += config_.vector_alignment - progress_bytes % config_.vector_alignment;
        for (std::size_t i = 0; i != size_; ++i) {
            nodes_[i] = node_t{nodes_[i].tape(), (scalar_t*)(file + progress_bytes)};
            progress_bytes += node_vector_bytes_(nodes_[i].dim());
            progress(i, size_);
        }

        return {};
    }

#pragma endregion

    struct join_result_t {
        error_t error{};
        std::size_t intersection_size{};
        std::size_t engagements{};
        std::size_t cycles{};
        std::size_t measurements{};

        explicit operator bool() const noexcept { return !error; }
        join_result_t failed(error_t message) noexcept {
            error = std::move(message);
            return std::move(*this);
        }
    };

    /**
     *  @brief  Adapts the Male-Optimal Stable Marriage algorithm for unequal sets
     *          to perform fast one-to-one matching between two large collections
     *          of vectors, using approximate nearest neighbors search.
     *
     *  @param[inout] first_to_second Container to map ::first labels to ::second.
     *  @param[inout] second_to_first Container to map ::second labels to ::first.
     *  @param[in] executor Thread-pool to execute the job in parallel.
     *  @param[in] progress Callback to report the execution progress.
     */
    template <                                                        //
        typename first_to_second_at = dummy_label_to_label_mapping_t, //
        typename second_to_first_at = dummy_label_to_label_mapping_t, //
        typename executor_at = dummy_executor_t,                      //
        typename progress_at = dummy_progress_t                       //
        >
    static join_result_t join(                                       //
        index_gt const& first, index_gt const& second,               //
        join_config_t config = {},                                   //
        first_to_second_at&& first_to_second = first_to_second_at{}, //
        second_to_first_at&& second_to_first = second_to_first_at{}, //
        executor_at&& executor = executor_at{},                      //
        progress_at&& progress = progress_at{}) noexcept {

        if (second.size() < first.size())
            return join_small_and_big_(                            //
                second, first,                                     //
                config,                                            //
                std::forward<second_to_first_at>(second_to_first), //
                std::forward<first_to_second_at>(first_to_second), //
                std::forward<executor_at>(executor),               //
                std::forward<progress_at>(progress));
        else
            return join_small_and_big_(                            //
                first, second,                                     //
                config,                                            //
                std::forward<first_to_second_at>(first_to_second), //
                std::forward<second_to_first_at>(second_to_first), //
                std::forward<executor_at>(executor),               //
                std::forward<progress_at>(progress));
    }

    /**
     *  @brief  Scans the whole collection, removing the links leading towards
     *          banned entries. This essentially isolates some nodes from the rest
     *          of the graph, while keeping their outgoing links, in case the node
     *          is structurally relevant and has a crucial role in the index.
     *          It won't reclaim the memory.
     *
     *  @param[in] allow_member Predicate to mark nodes for isolation.
     *  @param[in] executor Thread-pool to execute the job in parallel.
     *  @param[in] progress Callback to report the execution progress.
     */
    template <                                        //
        typename allow_member_at = dummy_predicate_t, //
        typename executor_at = dummy_executor_t,      //
        typename progress_at = dummy_progress_t       //
        >
    void isolate(                               //
        allow_member_at&& allow_member,         //
        executor_at&& executor = executor_at{}, //
        progress_at&& progress = progress_at{}) noexcept {

        // Erase all the incoming links
        executor.execute_bulk(size(), [&](std::size_t, std::size_t node_idx) {
            node_t node = node_with_id_(node_idx);
            for (level_t level = 0; level <= node.level(); ++level) {
                neighbors_ref_t neighbors = neighbors_(node, level);
                std::size_t old_size = neighbors.size();
                neighbors.clear();
                for (std::size_t i = 0; i != old_size; ++i) {
                    id_t neighbor_id = neighbors[i];
                    node_t neighbor = node_with_id_(neighbor_id);
                    if (allow_member(member_cref_t{neighbor.label(), neighbor.vector_view(), neighbor_id}))
                        neighbors.push_back(neighbor_id);
                }
            }
        });
    }

  private:
    template <typename first_to_second_at, typename second_to_first_at, typename executor_at, typename progress_at>
    static join_result_t join_small_and_big_(       //
        index_gt const& men, index_gt const& women, //
        join_config_t config,                       //
        first_to_second_at&& man_to_woman,          //
        second_to_first_at&& woman_to_man,          //
        executor_at&& executor,                     //
        progress_at&& progress) noexcept {

        join_result_t result;

        // Sanity checks and argument validation:
        if (&men == &women)
            return result.failed("Can't join with itself, consider copying");
        if (config.max_proposals == 0)
            config.max_proposals = std::log(men.size()) + executor.size();
        config.max_proposals = (std::min)(men.size(), config.max_proposals);

        using proposals_count_t = std::uint16_t;
        using ids_allocator_t = typename allocator_traits_t::template rebind_alloc<id_t>;
        dynamic_allocator_t& alloc = men.dynamic_allocator_;

        // Create an atomic queue, as a ring structure, from/to which
        // free men will be added/pulled.
        std::mutex free_men_mutex{};
        ring_gt<id_t, ids_allocator_t> free_men;
        free_men.reserve(men.size());
        for (std::size_t i = 0; i != men.size(); ++i)
            free_men.push(static_cast<id_t>(i));

        // We are gonna need some temporary memory.
        proposals_count_t* proposal_counts = (proposals_count_t*)alloc.allocate(sizeof(proposals_count_t) * men.size());
        id_t* man_to_woman_ids = (id_t*)alloc.allocate(sizeof(id_t) * men.size());
        id_t* woman_to_man_ids = (id_t*)alloc.allocate(sizeof(id_t) * women.size());
        if (!proposal_counts || !man_to_woman_ids || !woman_to_man_ids)
            return result.failed("Can't temporary mappings");

        id_t missing_id;
        std::memset((void*)&missing_id, 0xFF, sizeof(id_t));
        std::memset((void*)man_to_woman_ids, 0xFF, sizeof(id_t) * men.size());
        std::memset((void*)woman_to_man_ids, 0xFF, sizeof(id_t) * women.size());
        std::memset(proposal_counts, 0, sizeof(proposals_count_t) * men.size());

        // Define locks, to limit concurrent accesses to `man_to_woman_ids` and `woman_to_man_ids`.
        visits_bitset_t men_locks, women_locks;
        if (!men_locks.resize(men.size()) || !women_locks.resize(women.size()))
            return result.failed("Can't allocate locks");

        // Accumulate statistics from all the contexts,
        // to have a baseline to compare with, by the time the `join` is finished.
        std::size_t old_measurements{};
        std::size_t old_cycles{};
        for (std::size_t thread_idx = 0; thread_idx != executor.size(); ++thread_idx) {
            old_measurements += women.contexts_[thread_idx].measurements_count;
            old_cycles += women.contexts_[thread_idx].iteration_cycles;
        }
        std::atomic<std::size_t> rounds{0};
        std::atomic<std::size_t> engagements{0};

        // Concurrently process all the men
        executor.execute_bulk([&](std::size_t thread_idx) {
            context_t& context = women.contexts_[thread_idx];
            search_config_t search_config;
            search_config.expansion = config.expansion;
            search_config.exact = config.exact;
            search_config.thread = thread_idx;
            id_t free_man_id;

            // While there exist a free man who still has a woman to propose to.
            while (true) {
                std::size_t passed_rounds = 0;
                std::size_t total_rounds = 0;
                {
                    std::unique_lock<std::mutex> pop_lock(free_men_mutex);
                    if (!free_men.try_pop(free_man_id))
                        // Primary exit path, we have exhausted the list of candidates
                        break;
                    passed_rounds = ++rounds;
                    total_rounds = passed_rounds + free_men.size();
                }
                progress(passed_rounds, total_rounds);
                while (men_locks.atomic_set(free_man_id))
                    ;

                node_t free_man = men.node_with_id_(free_man_id);
                proposals_count_t& free_man_proposals = proposal_counts[free_man_id];
                if (free_man_proposals >= config.max_proposals)
                    continue;

                // Find the closest woman, to whom this man hasn't proposed yet.
                free_man_proposals++;
                search_result_t candidates = women.search(free_man.vector_view(), free_man_proposals, search_config);
                if (!candidates) {
                    // TODO:
                }

                match_t match = candidates.back();
                member_cref_t woman = match.member;
                while (women_locks.atomic_set(woman.id))
                    ;

                id_t husband_id = woman_to_man_ids[woman.id];
                bool woman_is_free = husband_id == missing_id;
                if (woman_is_free) {
                    // Engagement
                    man_to_woman_ids[free_man_id] = woman.id;
                    woman_to_man_ids[woman.id] = free_man_id;
                    engagements++;
                } else {
                    distance_t distance_from_husband = context.measure(woman.vector, men.node_with_id_(husband_id));
                    distance_t distance_from_candidate = match.distance;
                    if (distance_from_husband > distance_from_candidate) {
                        // Break-up
                        while (men_locks.atomic_set(husband_id))
                            ;
                        man_to_woman_ids[husband_id] = missing_id;
                        men_locks.atomic_reset(husband_id);

                        // New Engagement
                        man_to_woman_ids[free_man_id] = woman.id;
                        woman_to_man_ids[woman.id] = free_man_id;
                        engagements++;

                        std::unique_lock<std::mutex> push_lock(free_men_mutex);
                        free_men.push(husband_id);
                    } else {
                        std::unique_lock<std::mutex> push_lock(free_men_mutex);
                        free_men.push(free_man_id);
                    }
                }

                men_locks.atomic_reset(free_man_id);
                women_locks.atomic_reset(woman.id);
            }
        });

        // Export the IDs into labels:
        std::size_t intersection_size = 0;
        for (std::size_t i = 0; i != men.size(); ++i) {
            id_t woman_id = man_to_woman_ids[i];
            if (woman_id != missing_id) {
                label_t man = men.node_with_id_(i).label();
                label_t woman = women.node_with_id_(woman_id).label();
                man_to_woman[man] = woman;
                woman_to_man[woman] = man;
                intersection_size++;
            }
        }

        // Deallocate memory
        alloc.deallocate((byte_t*)proposal_counts, sizeof(proposals_count_t) * men.size());
        alloc.deallocate((byte_t*)man_to_woman_ids, sizeof(id_t) * men.size());
        alloc.deallocate((byte_t*)woman_to_man_ids, sizeof(id_t) * women.size());

        // Export stats
        result.engagements = engagements;
        result.intersection_size = intersection_size;
        for (std::size_t thread_idx = 0; thread_idx != executor.size(); ++thread_idx) {
            result.measurements += women.contexts_[thread_idx].measurements_count;
            result.cycles += women.contexts_[thread_idx].iteration_cycles;
        }
        result.measurements -= old_measurements;
        result.cycles -= old_cycles;
        return result;
    }

    void reset_view_() noexcept {
        if (!viewed_file_)
            return;
#if defined(USEARCH_DEFINED_WINDOWS)
        UnmapViewOfFile(viewed_file_.ptr);
        CloseHandle(viewed_file_.mapping_handle);
        CloseHandle(viewed_file_.file_handle);

#else
        munmap(viewed_file_.ptr, viewed_file_.length);
        close(viewed_file_.file_descriptor);
#endif
        viewed_file_ = {};
    }

    inline static precomputed_constants_t precompute_(index_config_t const& config) noexcept {
        precomputed_constants_t pre;
        pre.connectivity_max_base = config.connectivity * base_level_multiple_();
        pre.inverse_log_connectivity = 1.0 / std::log(static_cast<double>(config.connectivity));
        pre.neighbors_bytes = config.connectivity * sizeof(id_t) + sizeof(neighbors_count_t);
        pre.neighbors_base_bytes = pre.connectivity_max_base * sizeof(id_t) + sizeof(neighbors_count_t);
        return pre;
    }

    inline std::size_t node_bytes_(node_t node) const noexcept {
        return node_head_bytes_() + node_neighbors_bytes_(node.level()) + node_vector_bytes_(node.dim());
    }
    inline std::size_t node_capacity_bytes_(dim_t dim, level_t level) const noexcept {
        std::size_t vector_space_bytes = node_vector_bytes_(dim);
        vector_space_bytes += bool(vector_space_bytes) * config_.vector_alignment; // Extra space for alignment
        return node_head_bytes_() + node_neighbors_bytes_(level) + vector_space_bytes;
    }

    using span_bytes_t = span_gt<byte_t>;
    struct node_bytes_split_t {
        span_bytes_t tape{};
        span_bytes_t vector{};
        std::size_t continuous_buffer_bytes; // Indicates the buffer size where `tape` and `vector` are stored.
                                             // If zero, it means both are stored in different buffers

        node_bytes_split_t() {}
        node_bytes_split_t(span_bytes_t tape, span_bytes_t vector, std::size_t continuous_buffer_bytes = 0) noexcept
            : tape(tape), vector(vector), continuous_buffer_bytes(continuous_buffer_bytes) {}

        std::size_t memory_usage() const noexcept {
            return continuous_buffer_bytes ? continuous_buffer_bytes : tape.size() + vector.size();
        }
        bool colocated() const noexcept { return continuous_buffer_bytes != 0; }
        operator node_t() const noexcept { return node_t{tape.begin(), reinterpret_cast<scalar_t*>(vector.begin())}; }
        explicit operator bool() const noexcept { return tape.begin() != nullptr; }
    };

    inline node_bytes_split_t node_bytes_split_(node_t node) const noexcept {
        std::size_t bytes_in_tape = node_head_bytes_() + node_neighbors_bytes_(node.level());
        std::size_t vector_bytes = node_vector_bytes_(node);
        bool colocated =
            std::size_t((byte_t*)node.vector() - (node.tape() + bytes_in_tape)) <= config_.vector_alignment;
        std::size_t continuous_buffer_bytes = colocated ? bytes_in_tape + vector_bytes + config_.vector_alignment : 0;
        return {{node.tape(), bytes_in_tape}, {(byte_t*)node.vector(), vector_bytes}, continuous_buffer_bytes};
    }

    inline std::size_t node_neighbors_bytes_(node_t node) const noexcept { return node_neighbors_bytes_(node.level()); }
    inline std::size_t node_neighbors_bytes_(level_t level) const noexcept {
        return pre_.neighbors_base_bytes + pre_.neighbors_bytes * level;
    }

    inline std::size_t node_vector_bytes_(node_t node) const noexcept { return node_vector_bytes_(node.dim()); }
    inline std::size_t node_vector_bytes_(dim_t dim) const noexcept { return dim * sizeof(scalar_t); }

    node_bytes_split_t node_malloc_(dim_t dims_to_store, level_t level) noexcept {

        std::size_t node_bytes = node_capacity_bytes_(dims_to_store, level);
        std::size_t vector_bytes = node_vector_bytes_(dims_to_store);
        std::size_t tape_bytes = node_bytes - vector_bytes - bool(vector_bytes) * config_.vector_alignment;

        byte_t* data = (byte_t*)tape_allocator_.allocate(node_bytes);
        if (!data)
            return node_bytes_split_t{};

        // Place vector on the memory regarding to alignment
        byte_t* vector = data + tape_bytes;
        vector += bool(vector_bytes) * (config_.vector_alignment - ((uintptr_t)vector % config_.vector_alignment));

        return {{data, tape_bytes}, {vector, vector_bytes}, node_bytes};
    }

    node_t node_make_(label_t label, vector_view_t vector, level_t level, bool store_vector) noexcept {
<<<<<<< HEAD
        node_bytes_split_t node_bytes = node_malloc_(vector.size() * store_vector, level);
        std::memset(node_bytes.tape.data(), 0, node_bytes.tape.size());
        if (store_vector)
=======
        node_bytes_split_t node_bytes = node_malloc_(static_cast<dim_t>(vector.size() * store_vector), level);
        if (!node_bytes)
            return {};
        if (store_vector) {
            std::memset(node_bytes.tape.data(), 0, node_bytes.tape.size());
>>>>>>> 459abcde
            std::memcpy(node_bytes.vector.data(), vector.data(), node_bytes.vector.size());

        node_t node = node_bytes;
        node.label(label);
        node.dim(static_cast<dim_t>(vector.size()));
        node.level(level);
        return node;
    }

    node_t node_make_copy_(node_bytes_split_t old_bytes) noexcept {
        if (old_bytes.colocated()) {
            byte_t* data = (byte_t*)tape_allocator_.allocate(old_bytes.memory_usage());
            byte_t* vector = data + std::size_t(old_bytes.vector.begin() - old_bytes.tape.begin());
            std::memcpy(data, old_bytes.tape.data(), old_bytes.memory_usage());
            return node_t{data, reinterpret_cast<scalar_t*>(vector)};
        } else {
            node_t old_node = old_bytes;
            node_bytes_split_t node_bytes = node_malloc_(old_node.vector_view().size(), old_node.level());
            std::memcpy(node_bytes.tape.data(), old_bytes.tape.data(), old_bytes.tape.size());
            std::memcpy(node_bytes.vector.data(), old_bytes.vector.data(), old_bytes.vector.size());
            return node_bytes;
        }
    }

    void node_free_(std::size_t id) noexcept {

        if (viewed_file_)
            return;

        node_t& node = nodes_[id];
        node_bytes_split_t node_bytes = node_bytes_split_(node);
        if (node_bytes.colocated())
            tape_allocator_.deallocate(node.tape(), node_bytes.memory_usage());
        else
            tape_allocator_.deallocate(node.tape(), node_bytes.tape.size());
        node = node_t{};
    }

    inline node_t node_with_id_(std::size_t idx) const noexcept { return nodes_[idx]; }
    inline neighbors_ref_t neighbors_base_(node_t node) const noexcept { return {node.neighbors_tape()}; }

    inline neighbors_ref_t neighbors_non_base_(node_t node, level_t level) const noexcept {
        return {node.neighbors_tape() + pre_.neighbors_base_bytes + (level - 1) * pre_.neighbors_bytes};
    }

    inline neighbors_ref_t neighbors_(node_t node, level_t level) const noexcept {
        return level ? neighbors_non_base_(node, level) : neighbors_base_(node);
    }

    struct node_lock_t {
        visits_bitset_t& bitset;
        std::size_t idx;

        inline ~node_lock_t() noexcept { bitset.atomic_reset(idx); }
    };

    inline node_lock_t node_lock_(std::size_t idx) const noexcept {
        while (nodes_mutexes_.atomic_set(idx))
            ;
        return {nodes_mutexes_, idx};
    }

    void connect_node_across_levels_(                           //
        id_t node_id, vector_view_t vector,                     //
        id_t entry_id, level_t max_level, level_t target_level, //
        add_config_t const& config, context_t& context) usearch_noexcept_m {

        // Go down the level, tracking only the closest match
        id_t closest_id = search_for_one_(entry_id, vector, max_level, target_level, context);

        // From `target_level` down perform proper extensive search
        for (level_t level = (std::min)(target_level, max_level); level >= 0; --level) {
            // TODO: Handle out of memory conditions
            search_to_insert_(closest_id, vector, level, config.expansion, context);
            closest_id = connect_new_node_(node_id, level, context);
            reconnect_neighbor_nodes_(node_id, level, context);
        }
    }

    id_t connect_new_node_(id_t new_id, level_t level, context_t& context) usearch_noexcept_m {

        node_t new_node = node_with_id_(new_id);
        top_candidates_t& top = context.top_candidates;

        // Outgoing links from `new_id`:
        neighbors_ref_t new_neighbors = neighbors_(new_node, level);
        {
            usearch_assert_m(!new_neighbors.size(), "The newly inserted element should have blank link list");
            candidates_view_t top_view = refine_(top, config_.connectivity, context);

            for (std::size_t idx = 0; idx != top_view.size(); idx++) {
                usearch_assert_m(!new_neighbors[idx], "Possible memory corruption");
                usearch_assert_m(level <= node_with_id_(top_view[idx].id).level(), "Linking to missing level");
                new_neighbors.push_back(top_view[idx].id);
            }
        }

        return new_neighbors[0];
    }

    void reconnect_neighbor_nodes_(id_t new_id, level_t level, context_t& context) usearch_noexcept_m {

        node_t new_node = node_with_id_(new_id);
        top_candidates_t& top = context.top_candidates;
        neighbors_ref_t new_neighbors = neighbors_(new_node, level);

        // Reverse links from the neighbors:
        std::size_t const connectivity_max = level ? config_.connectivity : pre_.connectivity_max_base;
        for (id_t close_id : new_neighbors) {
            node_t close_node = node_with_id_(close_id);
            node_lock_t close_lock = node_lock_(close_id);

            neighbors_ref_t close_header = neighbors_(close_node, level);
            usearch_assert_m(close_header.size() <= connectivity_max, "Possible corruption");
            usearch_assert_m(close_id != new_id, "Self-loops are impossible");
            usearch_assert_m(level <= close_node.level(), "Linking to missing level");

            // If `new_id` is already present in the neighboring connections of `close_id`
            // then no need to modify any connections or run the heuristics.
            if (close_header.size() < connectivity_max) {
                close_header.push_back(new_id);
                continue;
            }

            // To fit a new connection we need to drop an existing one.
            top.clear();
            usearch_assert_m((top.reserve(close_header.size() + 1)), "The memory must have been reserved in `add`");
            top.insert_reserved({context.measure(new_node, close_node), new_id});
            for (id_t successor_id : close_header)
                top.insert_reserved({context.measure(node_with_id_(successor_id), close_node), successor_id});

            // Export the results:
            close_header.clear();
            candidates_view_t top_view = refine_(top, connectivity_max, context);
            for (std::size_t idx = 0; idx != top_view.size(); idx++)
                close_header.push_back(top_view[idx].id);
        }
    }

    level_t choose_random_level_(std::default_random_engine& level_generator) const noexcept {
        std::uniform_real_distribution<double> distribution(0.0, 1.0);
        double r = -std::log(distribution(level_generator)) * pre_.inverse_log_connectivity;
        return (level_t)r;
    }

    id_t search_for_one_(                       //
        id_t closest_id, vector_view_t query,   //
        level_t begin_level, level_t end_level, //
        context_t& context) const noexcept {

        distance_t closest_dist = context.measure(query, node_with_id_(closest_id));
        for (level_t level = begin_level; level > end_level; --level) {
            bool changed;
            do {
                changed = false;
                node_t closest_node = node_with_id_(closest_id);
                node_lock_t closest_lock = node_lock_(closest_id);
                neighbors_ref_t closest_neighbors = neighbors_non_base_(closest_node, level);
                for (id_t candidate_id : closest_neighbors) {
                    distance_t candidate_dist = context.measure(query, node_with_id_(candidate_id));
                    if (candidate_dist < closest_dist) {
                        closest_dist = candidate_dist;
                        closest_id = candidate_id;
                        changed = true;
                    }
                }
                context.iteration_cycles++;
            } while (changed);
        }
        return closest_id;
    }

    /**
     *  @brief  Traverses a layer of a graph, to find the best place to insert a new node.
     *          Locks the nodes in the process, assuming other threads are updating neighbors lists.
     *  @return `true` if procedure succeeded, `false` if run out of memory.
     */
    bool search_to_insert_( //
        id_t start_id, vector_view_t query, level_t level, std::size_t top_limit, context_t& context) noexcept {

        visits_bitset_t& visits = context.visits;
        next_candidates_t& next = context.next_candidates; // pop min, push
        top_candidates_t& top = context.top_candidates;    // pop max, push

        visits.clear();
        next.clear();
        top.clear();

        distance_t radius = context.measure(query, node_with_id_(start_id));
        next.insert_reserved({-radius, start_id});
        top.insert_reserved({radius, start_id});
        visits.set(start_id);

        while (!next.empty()) {

            candidate_t candidacy = next.top();
            if ((-candidacy.distance) > radius && top.size() == top_limit)
                break;

            next.pop();
            context.iteration_cycles++;

            id_t candidate_id = candidacy.id;
            node_t candidate_ref = node_with_id_(candidate_id);
            node_lock_t candidate_lock = node_lock_(candidate_id);
            neighbors_ref_t candidate_neighbors = neighbors_(candidate_ref, level);

            prefetch_neighbors_(candidate_neighbors, visits);
            for (id_t successor_id : candidate_neighbors) {
                if (visits.test(successor_id))
                    continue;

                visits.set(successor_id);
                distance_t successor_dist = context.measure(query, node_with_id_(successor_id));

                if (top.size() < top_limit || successor_dist < radius) {
                    // This can substantially grow our priority queue:
                    next.insert({-successor_dist, successor_id});
                    // This will automatically evict poor matches:
                    top.insert({successor_dist, successor_id}, top_limit);
                    radius = top.top().distance;
                }
            }
        }
        return true;
    }

    /**
     *  @brief  Traverses the @b base layer of a graph, to find a close match.
     *          Doesn't lock any nodes, assuming read-only simultaneous access.
     *  @return `true` if procedure succeeded, `false` if run out of memory.
     */
    template <typename predicate_at>
    bool search_to_find_in_base_( //
        id_t start_id, vector_view_t query, std::size_t expansion, context_t& context,
        predicate_at&& predicate) const noexcept {

        visits_bitset_t& visits = context.visits;
        next_candidates_t& next = context.next_candidates; // pop min, push
        top_candidates_t& top = context.top_candidates;    // pop max, push
        std::size_t const top_limit = expansion;

        visits.clear();
        next.clear();
        top.clear();

        distance_t radius = context.measure(query, node_with_id_(start_id));
        next.insert_reserved({-radius, start_id});
        top.insert_reserved({radius, start_id});
        visits.set(start_id);

        while (!next.empty()) {

            candidate_t candidate = next.top();
            if ((-candidate.distance) > radius)
                break;

            next.pop();
            context.iteration_cycles++;

            id_t candidate_id = candidate.id;
            neighbors_ref_t candidate_neighbors = neighbors_base_(node_with_id_(candidate_id));

            prefetch_neighbors_(candidate_neighbors, visits);
            for (id_t successor_id : candidate_neighbors) {
                if (visits.test(successor_id))
                    continue;

                visits.set(successor_id);
                node_t successor = node_with_id_(successor_id);
                distance_t successor_dist = context.measure(query, successor);

                if (top.size() < top_limit || successor_dist < radius) {
                    // This can substantially grow our priority queue:
                    next.insert({-successor_dist, successor_id});
                    if (predicate( //
                            match_t{member_cref_t{successor.label(), successor.vector_view(), successor_id},
                                    successor_dist})) {
                        // This will automatically evict poor matches:
                        top.insert({successor_dist, successor_id}, top_limit);
                        radius = top.top().distance;
                    }
                }
            }
        }

        return true;
    }

    /**
     *  @brief  Iterates through all managed vectors, without actually touching the index.
     */
    template <typename predicate_at>
    void search_exact_(                                             //
        vector_view_t query, std::size_t count, context_t& context, //
        predicate_at&& predicate) const noexcept {

        top_candidates_t& top = context.top_candidates;
        top.clear();
        top.reserve(count);
        for (std::size_t i = 0; i != size(); ++i) {
            id_t id = static_cast<id_t>(i);
            node_t node = node_with_id_(i);
            distance_t distance = context.measure(query, node);
            if (predicate(match_t{member_cref_t{node.label(), node.vector_view(), id}, distance}))
                top.insert(candidate_t{distance, id}, count);
        }
    }

    void prefetch_neighbors_(neighbors_ref_t, visits_bitset_t const&) const noexcept {}

    /**
     *  @brief  This algorithm from the original paper implements a heuristic,
     *          that massively reduces the number of connections a point has,
     *          to keep only the neighbors, that are from each other.
     */
    candidates_view_t refine_(top_candidates_t& top, std::size_t needed, context_t& context) const noexcept {

        top.sort_ascending();
        candidate_t* top_data = top.data();
        std::size_t const top_count = top.size();
        if (top_count < needed)
            return {top_data, top_count};

        std::size_t submitted_count = 1;
        std::size_t consumed_count = 1; /// Always equal or greater than `submitted_count`.
        while (submitted_count < needed && consumed_count < top_count) {
            candidate_t candidate = top_data[consumed_count];
            node_t candidate_ref = node_with_id_(candidate.id);
            distance_t candidate_dist = candidate.distance;
            bool good = true;
            for (std::size_t idx = 0; idx < submitted_count; idx++) {
                candidate_t submitted = top_data[idx];
                node_t submitted_node = node_with_id_(submitted.id);
                distance_t inter_result_dist = context.measure(submitted_node, candidate_ref);
                if (inter_result_dist < candidate_dist) {
                    good = false;
                    break;
                }
            }

            if (good) {
                top_data[submitted_count] = top_data[consumed_count];
                submitted_count++;
            }
            consumed_count++;
        }

        top.shrink(submitted_count);
        return {top_data, submitted_count};
    }
};

/**
 *  @brief  Extracts metadata from pre-constructed index on disk, without loading it
 *          or mapping the whole binary file.
 */
inline file_head_result_t index_metadata(char const* file_path) noexcept {

    file_head_result_t result;
    file_header_t state_buffer{};
    std::FILE* file = std::fopen(file_path, "rb");
    if (!file)
        return result.failed(std::strerror(errno));

    // Read the header
    std::size_t read = std::fread(&state_buffer[0], sizeof(file_header_t), 1, file);
    std::fclose(file);
    if (!read)
        return result.failed(std::strerror(errno));

    // Parse and validate the MIME type
    file_head_t state{state_buffer};
    if (std::strncmp(state.magic, default_magic(), std::strlen(default_magic())) != 0)
        return result.failed("Wrong MIME type!");

    result.version_major = state.version_major;
    result.version_minor = state.version_minor;
    result.version_patch = state.version_patch;
    result.metric = state.metric;
    result.connectivity = state.connectivity;
    result.max_level = state.max_level;
    result.vector_alignment = state.vector_alignment;
    result.bytes_per_label = state.bytes_per_label;
    result.bytes_per_id = state.bytes_per_id;
    result.scalar_kind = state.scalar_kind;
    result.size = state.size;
    result.entry_idx = state.entry_idx;
    result.bytes_for_graphs = state.bytes_for_graphs;
    result.bytes_for_vectors = state.bytes_for_vectors;
    result.bytes_checksum = state.bytes_checksum;
    return result;
}

} // namespace usearch
} // namespace unum

#endif<|MERGE_RESOLUTION|>--- conflicted
+++ resolved
@@ -3006,17 +3006,11 @@
     }
 
     node_t node_make_(label_t label, vector_view_t vector, level_t level, bool store_vector) noexcept {
-<<<<<<< HEAD
-        node_bytes_split_t node_bytes = node_malloc_(vector.size() * store_vector, level);
-        std::memset(node_bytes.tape.data(), 0, node_bytes.tape.size());
-        if (store_vector)
-=======
         node_bytes_split_t node_bytes = node_malloc_(static_cast<dim_t>(vector.size() * store_vector), level);
         if (!node_bytes)
             return {};
-        if (store_vector) {
-            std::memset(node_bytes.tape.data(), 0, node_bytes.tape.size());
->>>>>>> 459abcde
+        std::memset(node_bytes.tape.data(), 0, node_bytes.tape.size());
+        if (store_vector)
             std::memcpy(node_bytes.vector.data(), vector.data(), node_bytes.vector.size());
 
         node_t node = node_bytes;
